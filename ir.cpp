/*
 * Copyright © 2010 Intel Corporation
 *
 * Permission is hereby granted, free of charge, to any person obtaining a
 * copy of this software and associated documentation files (the "Software"),
 * to deal in the Software without restriction, including without limitation
 * the rights to use, copy, modify, merge, publish, distribute, sublicense,
 * and/or sell copies of the Software, and to permit persons to whom the
 * Software is furnished to do so, subject to the following conditions:
 *
 * The above copyright notice and this permission notice (including the next
 * paragraph) shall be included in all copies or substantial portions of the
 * Software.
 *
 * THE SOFTWARE IS PROVIDED "AS IS", WITHOUT WARRANTY OF ANY KIND, EXPRESS OR
 * IMPLIED, INCLUDING BUT NOT LIMITED TO THE WARRANTIES OF MERCHANTABILITY,
 * FITNESS FOR A PARTICULAR PURPOSE AND NONINFRINGEMENT.  IN NO EVENT SHALL
 * THE AUTHORS OR COPYRIGHT HOLDERS BE LIABLE FOR ANY CLAIM, DAMAGES OR OTHER
 * LIABILITY, WHETHER IN AN ACTION OF CONTRACT, TORT OR OTHERWISE, ARISING
 * FROM, OUT OF OR IN CONNECTION WITH THE SOFTWARE OR THE USE OR OTHER
 * DEALINGS IN THE SOFTWARE.
 */
#include <string.h>
#include "main/imports.h"
#include "ir.h"
#include "ir_visitor.h"
#include "glsl_types.h"

ir_assignment::ir_assignment(ir_rvalue *lhs, ir_rvalue *rhs,
			     ir_rvalue *condition)
{
   this->lhs = lhs;
   this->rhs = rhs;
   this->condition = condition;
}


ir_expression::ir_expression(int op, const struct glsl_type *type,
			     ir_rvalue *op0, ir_rvalue *op1)
{
   this->type = type;
   this->operation = ir_expression_operation(op);
   this->operands[0] = op0;
   this->operands[1] = op1;
}

unsigned int
ir_expression::get_num_operands(ir_expression_operation op)
{
/* Update ir_print_visitor.cpp when updating this list. */
   const int num_operands[] = {
      1, /* ir_unop_bit_not */
      1, /* ir_unop_logic_not */
      1, /* ir_unop_neg */
      1, /* ir_unop_abs */
      1, /* ir_unop_sign */
      1, /* ir_unop_rcp */
      1, /* ir_unop_rsq */
      1, /* ir_unop_sqrt */
      1, /* ir_unop_exp */
      1, /* ir_unop_log */
      1, /* ir_unop_exp2 */
      1, /* ir_unop_log2 */
      1, /* ir_unop_f2i */
      1, /* ir_unop_i2f */
      1, /* ir_unop_f2b */
      1, /* ir_unop_b2f */
      1, /* ir_unop_i2b */
      1, /* ir_unop_b2i */
      1, /* ir_unop_u2f */

      1, /* ir_unop_trunc */
      1, /* ir_unop_ceil */
      1, /* ir_unop_floor */

      1, /* ir_unop_sin */
      1, /* ir_unop_cos */

      1, /* ir_unop_dFdx */
      1, /* ir_unop_dFdy */

      2, /* ir_binop_add */
      2, /* ir_binop_sub */
      2, /* ir_binop_mul */
      2, /* ir_binop_div */
      2, /* ir_binop_mod */

      2, /* ir_binop_less */
      2, /* ir_binop_greater */
      2, /* ir_binop_lequal */
      2, /* ir_binop_gequal */
      2, /* ir_binop_equal */
      2, /* ir_binop_nequal */

      2, /* ir_binop_lshift */
      2, /* ir_binop_rshift */
      2, /* ir_binop_bit_and */
      2, /* ir_binop_bit_xor */
      2, /* ir_binop_bit_or */

      2, /* ir_binop_logic_and */
      2, /* ir_binop_logic_xor */
      2, /* ir_binop_logic_or */

      2, /* ir_binop_dot */
      2, /* ir_binop_min */
      2, /* ir_binop_max */

      2, /* ir_binop_pow */
   };

   assert(sizeof(num_operands) / sizeof(num_operands[0]) == ir_binop_pow + 1);

   return num_operands[op];
}

static const char *const operator_strs[] = {
   "~",
   "!",
   "neg",
   "abs",
   "sign",
   "rcp",
   "rsq",
   "sqrt",
   "exp",
   "log",
   "exp2",
   "log2",
   "f2i",
   "i2f",
   "f2b",
   "b2f",
   "i2b",
   "b2i",
   "u2f",
   "trunc",
   "ceil",
   "floor",
   "sin",
   "cos",
   "dFdx",
   "dFdy",
   "+",
   "-",
   "*",
   "/",
   "%",
   "<",
   ">",
   "<=",
   ">=",
   "==",
   "!=",
   "<<",
   ">>",
   "&",
   "^",
   "|",
   "&&",
   "^^",
   "||",
   "dot",
   "min",
   "max",
   "pow",
};

const char *ir_expression::operator_string()
{
   assert((unsigned int) operation <=
	  sizeof(operator_strs) / sizeof(operator_strs[0]));
   return operator_strs[operation];
}

ir_expression_operation
ir_expression::get_operator(const char *str)
{
   const int operator_count = sizeof(operator_strs) / sizeof(operator_strs[0]);
   for (int op = 0; op < operator_count; op++) {
      if (strcmp(str, operator_strs[op]) == 0)
	 return (ir_expression_operation) op;
   }
   return (ir_expression_operation) -1;
}

ir_constant::ir_constant()
{
   /* empty */
}

ir_constant::ir_constant(const struct glsl_type *type,
			 const ir_constant_data *data)
{
   assert((type->base_type >= GLSL_TYPE_UINT)
	  && (type->base_type <= GLSL_TYPE_BOOL));

   this->type = type;
   memcpy(& this->value, data, sizeof(this->value));
}

ir_constant::ir_constant(float f)
{
   this->type = glsl_type::float_type;
   this->value.f[0] = f;
}

ir_constant::ir_constant(unsigned int u)
{
   this->type = glsl_type::uint_type;
   this->value.u[0] = u;
}

ir_constant::ir_constant(int i)
{
   this->type = glsl_type::int_type;
   this->value.i[0] = i;
}

ir_constant::ir_constant(bool b)
{
   this->type = glsl_type::bool_type;
   this->value.b[0] = b;
}

ir_constant::ir_constant(const ir_constant *c, unsigned i)
{
   this->type = c->type->get_base_type();

   switch (this->type->base_type) {
   case GLSL_TYPE_UINT:  this->value.u[0] = c->value.u[i]; break;
   case GLSL_TYPE_INT:   this->value.i[0] = c->value.i[i]; break;
   case GLSL_TYPE_FLOAT: this->value.f[0] = c->value.f[i]; break;
   case GLSL_TYPE_BOOL:  this->value.b[0] = c->value.b[i]; break;
   default:              assert(!"Should not get here."); break;
   }
}

ir_constant::ir_constant(const struct glsl_type *type, exec_list *value_list)
{
   this->type = type;

   /* FINISHME: Support array types. */
   assert(type->is_scalar() || type->is_vector() || type->is_matrix()
	  || type->is_record());

   /* If the constant is a record, the types of each of the entries in
    * value_list must be a 1-for-1 match with the structure components.  Each
    * entry must also be a constant.  Just move the nodes from the value_list
    * to the list in the ir_constant.
    */
   /* FINISHME: Should there be some type checking and / or assertions here? */
   /* FINISHME: Should the new constant take ownership of the nodes from
    * FINISHME: value_list, or should it make copies?
    */
   if (type->is_record()) {
      value_list->move_nodes_to(& this->components);
      return;
   }


   ir_constant *value = (ir_constant *) (value_list->head);

   /* Use each component from each entry in the value_list to initialize one
    * component of the constant being constructed.
    */
   for (unsigned i = 0; i < type->components(); /* empty */) {
      assert(value->as_constant() != NULL);
      assert(!value->is_tail_sentinal());

      for (unsigned j = 0; j < value->type->components(); j++) {
	 switch (type->base_type) {
	 case GLSL_TYPE_UINT:
	    this->value.u[i] = value->get_uint_component(j);
	    break;
	 case GLSL_TYPE_INT:
	    this->value.i[i] = value->get_int_component(j);
	    break;
	 case GLSL_TYPE_FLOAT:
	    this->value.f[i] = value->get_float_component(j);
	    break;
	 case GLSL_TYPE_BOOL:
	    this->value.b[i] = value->get_bool_component(j);
	    break;
	 default:
	    /* FINISHME: What to do?  Exceptions are not the answer.
	     */
	    break;
	 }

	 i++;
	 if (i >= type->components())
	    break;
      }

      value = (ir_constant *) value->next;
   }
}

<<<<<<< HEAD
=======
ir_instruction *
ir_constant::clone(struct hash_table *ht) const
{
   void *ctx = talloc_parent(this);

   switch (this->type->base_type) {
   case GLSL_TYPE_UINT:
   case GLSL_TYPE_INT:
   case GLSL_TYPE_FLOAT:
   case GLSL_TYPE_BOOL:
      return new(ctx) ir_constant(this->type, &this->value);

   case GLSL_TYPE_STRUCT: {
      ir_constant *c = new(ctx)ir_constant;

      c->type = this->type;
      for (exec_node *node = this->components.head
	      ; !node->is_tail_sentinal()
	      ; node = node->next) {
	 ir_constant *const orig = (ir_constant *) node;

	 c->components.push_tail(orig->clone(NULL));
      }

      return c;
   }

   default:
      assert(!"Should not get here."); break;
      return NULL;
   }
}

>>>>>>> 26bbfb79
bool
ir_constant::get_bool_component(unsigned i) const
{
   switch (this->type->base_type) {
   case GLSL_TYPE_UINT:  return this->value.u[i] != 0;
   case GLSL_TYPE_INT:   return this->value.i[i] != 0;
   case GLSL_TYPE_FLOAT: return ((int)this->value.f[i]) != 0;
   case GLSL_TYPE_BOOL:  return this->value.b[i];
   default:              assert(!"Should not get here."); break;
   }

   /* Must return something to make the compiler happy.  This is clearly an
    * error case.
    */
   return false;
}

float
ir_constant::get_float_component(unsigned i) const
{
   switch (this->type->base_type) {
   case GLSL_TYPE_UINT:  return (float) this->value.u[i];
   case GLSL_TYPE_INT:   return (float) this->value.i[i];
   case GLSL_TYPE_FLOAT: return this->value.f[i];
   case GLSL_TYPE_BOOL:  return this->value.b[i] ? 1.0 : 0.0;
   default:              assert(!"Should not get here."); break;
   }

   /* Must return something to make the compiler happy.  This is clearly an
    * error case.
    */
   return 0.0;
}

int
ir_constant::get_int_component(unsigned i) const
{
   switch (this->type->base_type) {
   case GLSL_TYPE_UINT:  return this->value.u[i];
   case GLSL_TYPE_INT:   return this->value.i[i];
   case GLSL_TYPE_FLOAT: return (int) this->value.f[i];
   case GLSL_TYPE_BOOL:  return this->value.b[i] ? 1 : 0;
   default:              assert(!"Should not get here."); break;
   }

   /* Must return something to make the compiler happy.  This is clearly an
    * error case.
    */
   return 0;
}

unsigned
ir_constant::get_uint_component(unsigned i) const
{
   switch (this->type->base_type) {
   case GLSL_TYPE_UINT:  return this->value.u[i];
   case GLSL_TYPE_INT:   return this->value.i[i];
   case GLSL_TYPE_FLOAT: return (unsigned) this->value.f[i];
   case GLSL_TYPE_BOOL:  return this->value.b[i] ? 1 : 0;
   default:              assert(!"Should not get here."); break;
   }

   /* Must return something to make the compiler happy.  This is clearly an
    * error case.
    */
   return 0;
}


ir_constant *
ir_constant::get_record_field(const char *name)
{
   int idx = this->type->field_index(name);

   if (idx < 0)
      return NULL;

   if (this->components.is_empty())
      return NULL;

   exec_node *node = this->components.head;
   for (int i = 0; i < idx; i++) {
      node = node->next;

      /* If the end of the list is encountered before the element matching the
       * requested field is found, return NULL.
       */
      if (node->is_tail_sentinal())
	 return NULL;
   }

   return (ir_constant *) node;
}


bool
ir_constant::has_value(const ir_constant *c) const
{
   if (this->type != c->type)
      return false;

   /* FINISHME: This will probably also handle constant arrays as soon as those
    * FINISHME: are supported.
    */
   if (this->type->base_type == GLSL_TYPE_STRUCT) {
      const exec_node *a_node = this->components.head;
      const exec_node *b_node = c->components.head;

      while (!a_node->is_tail_sentinal()) {
	 assert(!b_node->is_tail_sentinal());

	 const ir_constant *const a_field = (ir_constant *) a_node;
	 const ir_constant *const b_field = (ir_constant *) b_node;

	 if (!a_field->has_value(b_field))
	    return false;

	 a_node = a_node->next;
	 b_node = b_node->next;
      }

      return true;
   }

   for (unsigned i = 0; i < this->type->components(); i++) {
      switch (this->type->base_type) {
      case GLSL_TYPE_UINT:
	 if (this->value.u[i] != c->value.u[i])
	    return false;
	 break;
      case GLSL_TYPE_INT:
	 if (this->value.i[i] != c->value.i[i])
	    return false;
	 break;
      case GLSL_TYPE_FLOAT:
	 if (this->value.f[i] != c->value.f[i])
	    return false;
	 break;
      case GLSL_TYPE_BOOL:
	 if (this->value.b[i] != c->value.b[i])
	    return false;
	 break;
      default:
	 assert(!"Should not get here.");
	 return false;
      }
   }

   return true;
}

ir_dereference_variable::ir_dereference_variable(ir_variable *var)
{
   this->var = var;
   this->type = (var != NULL) ? var->type : glsl_type::error_type;
}


ir_dereference_array::ir_dereference_array(ir_rvalue *value,
					   ir_rvalue *array_index)
{
   this->array_index = array_index;
   this->set_array(value);
}


ir_dereference_array::ir_dereference_array(ir_variable *var,
					   ir_rvalue *array_index)
{
   void *ctx = talloc_parent(var);

   this->array_index = array_index;
   this->set_array(new(ctx) ir_dereference_variable(var));
}


void
ir_dereference_array::set_array(ir_rvalue *value)
{
   this->array = value;
   this->type = glsl_type::error_type;

   if (this->array != NULL) {
      const glsl_type *const vt = this->array->type;

      if (vt->is_array()) {
	 type = vt->element_type();
      } else if (vt->is_matrix()) {
	 type = vt->column_type();
      } else if (vt->is_vector()) {
	 type = vt->get_base_type();
      }
   }
}


ir_dereference_record::ir_dereference_record(ir_rvalue *value,
					     const char *field)
{
   this->record = value;
   this->field = field;
   this->type = (this->record != NULL)
      ? this->record->type->field_type(field) : glsl_type::error_type;
}


ir_dereference_record::ir_dereference_record(ir_variable *var,
					     const char *field)
{
   void *ctx = talloc_parent(var);

   this->record = new(ctx) ir_dereference_variable(var);
   this->field = field;
   this->type = (this->record != NULL)
      ? this->record->type->field_type(field) : glsl_type::error_type;
}


bool
ir_dereference::is_lvalue()
{
   ir_variable *var = this->variable_referenced();

   /* Every l-value derference chain eventually ends in a variable.
    */
   if ((var == NULL) || var->read_only)
      return false;

   if (this->type->is_array() && !var->array_lvalue)
      return false;

   return true;
}


const char *tex_opcode_strs[] = { "tex", "txb", "txl", "txd", "txf" };

const char *ir_texture::opcode_string()
{
   assert((unsigned int) op <=
	  sizeof(tex_opcode_strs) / sizeof(tex_opcode_strs[0]));
   return tex_opcode_strs[op];
}

ir_texture_opcode
ir_texture::get_opcode(const char *str)
{
   const int count = sizeof(tex_opcode_strs) / sizeof(tex_opcode_strs[0]);
   for (int op = 0; op < count; op++) {
      if (strcmp(str, tex_opcode_strs[op]) == 0)
	 return (ir_texture_opcode) op;
   }
   return (ir_texture_opcode) -1;
}


void
ir_texture::set_sampler(ir_dereference *sampler)
{
   assert(sampler != NULL);
   this->sampler = sampler;

   switch (sampler->type->sampler_type) {
   case GLSL_TYPE_FLOAT:
      this->type = glsl_type::vec4_type;
      break;
   case GLSL_TYPE_INT:
      this->type = glsl_type::ivec4_type;
      break;
   case GLSL_TYPE_UINT:
      this->type = glsl_type::uvec4_type;
      break;
   }
}


ir_swizzle::ir_swizzle(ir_rvalue *val, unsigned x, unsigned y, unsigned z,
		       unsigned w, unsigned count)
   : val(val)
{
   assert((count >= 1) && (count <= 4));

   const unsigned dup_mask = 0
      | ((count > 1) ? ((1U << y) & ((1U << x)                        )) : 0)
      | ((count > 2) ? ((1U << z) & ((1U << x) | (1U << y)            )) : 0)
      | ((count > 3) ? ((1U << w) & ((1U << x) | (1U << y) | (1U << z))) : 0);

   assert(x <= 3);
   assert(y <= 3);
   assert(z <= 3);
   assert(w <= 3);

   mask.x = x;
   mask.y = y;
   mask.z = z;
   mask.w = w;
   mask.num_components = count;
   mask.has_duplicates = dup_mask != 0;

   /* Based on the number of elements in the swizzle and the base type
    * (i.e., float, int, unsigned, or bool) of the vector being swizzled,
    * generate the type of the resulting value.
    */
   type = glsl_type::get_instance(val->type->base_type, mask.num_components, 1);
}

ir_swizzle::ir_swizzle(ir_rvalue *val, ir_swizzle_mask mask)
{
   this->val = val;
   this->mask = mask;
   this->type = glsl_type::get_instance(val->type->base_type,
					mask.num_components, 1);
}

#define X 1
#define R 5
#define S 9
#define I 13

ir_swizzle *
ir_swizzle::create(ir_rvalue *val, const char *str, unsigned vector_length)
{
   void *ctx = talloc_parent(val);

   /* For each possible swizzle character, this table encodes the value in
    * \c idx_map that represents the 0th element of the vector.  For invalid
    * swizzle characters (e.g., 'k'), a special value is used that will allow
    * detection of errors.
    */
   static const unsigned char base_idx[26] = {
   /* a  b  c  d  e  f  g  h  i  j  k  l  m */
      R, R, I, I, I, I, R, I, I, I, I, I, I,
   /* n  o  p  q  r  s  t  u  v  w  x  y  z */
      I, I, S, S, R, S, S, I, I, X, X, X, X
   };

   /* Each valid swizzle character has an entry in the previous table.  This
    * table encodes the base index encoded in the previous table plus the actual
    * index of the swizzle character.  When processing swizzles, the first
    * character in the string is indexed in the previous table.  Each character
    * in the string is indexed in this table, and the value found there has the
    * value form the first table subtracted.  The result must be on the range
    * [0,3].
    *
    * For example, the string "wzyx" will get X from the first table.  Each of
    * the charcaters will get X+3, X+2, X+1, and X+0 from this table.  After
    * subtraction, the swizzle values are { 3, 2, 1, 0 }.
    *
    * The string "wzrg" will get X from the first table.  Each of the characters
    * will get X+3, X+2, R+0, and R+1 from this table.  After subtraction, the
    * swizzle values are { 3, 2, 4, 5 }.  Since 4 and 5 are outside the range
    * [0,3], the error is detected.
    */
   static const unsigned char idx_map[26] = {
   /* a    b    c    d    e    f    g    h    i    j    k    l    m */
      R+3, R+2, 0,   0,   0,   0,   R+1, 0,   0,   0,   0,   0,   0,
   /* n    o    p    q    r    s    t    u    v    w    x    y    z */
      0,   0,   S+2, S+3, R+0, S+0, S+1, 0,   0,   X+3, X+0, X+1, X+2
   };

   int swiz_idx[4] = { 0, 0, 0, 0 };
   unsigned i;


   /* Validate the first character in the swizzle string and look up the base
    * index value as described above.
    */
   if ((str[0] < 'a') || (str[0] > 'z'))
      return NULL;

   const unsigned base = base_idx[str[0] - 'a'];


   for (i = 0; (i < 4) && (str[i] != '\0'); i++) {
      /* Validate the next character, and, as described above, convert it to a
       * swizzle index.
       */
      if ((str[i] < 'a') || (str[i] > 'z'))
	 return NULL;

      swiz_idx[i] = idx_map[str[i] - 'a'] - base;
      if ((swiz_idx[i] < 0) || (swiz_idx[i] >= (int) vector_length))
	 return NULL;
   }

   if (str[i] != '\0')
	 return NULL;

   return new(ctx) ir_swizzle(val, swiz_idx[0], swiz_idx[1], swiz_idx[2],
			      swiz_idx[3], i);
}

#undef X
#undef R
#undef S
#undef I

ir_variable *
ir_swizzle::variable_referenced()
{
   return this->val->variable_referenced();
}

ir_variable::ir_variable(const struct glsl_type *type, const char *name)
   : max_array_access(0), read_only(false), centroid(false), invariant(false),
     shader_in(false), shader_out(false),
     mode(ir_var_auto), interpolation(ir_var_smooth), array_lvalue(false)
{
   this->type = type;
   this->name = name;
   this->location = -1;
   this->warn_extension = NULL;
   this->constant_value = NULL;

   if (type && type->base_type == GLSL_TYPE_SAMPLER)
      this->read_only = true;
}


const char *
ir_variable::interpolation_string() const
{
   if (!this->shader_in && !this->shader_out)
      return "";

   switch (this->interpolation) {
   case ir_var_smooth:        return "smooth";
   case ir_var_flat:          return "flat";
   case ir_var_noperspective: return "noperspective";
   }

   assert(!"Should not get here.");
   return "";
}


unsigned
ir_variable::component_slots() const
{
   /* FINISHME: Sparsely accessed arrays require fewer slots. */
   return this->type->component_slots();
}


ir_function_signature::ir_function_signature(const glsl_type *return_type)
   : return_type(return_type), is_defined(false)
{
   /* empty */
}


const char *
ir_function_signature::qualifiers_match(exec_list *params)
{
   exec_list_iterator iter_a = parameters.iterator();
   exec_list_iterator iter_b = params->iterator();

   /* check that the qualifiers match. */
   while (iter_a.has_next()) {
      ir_variable *a = (ir_variable *)iter_a.get();
      ir_variable *b = (ir_variable *)iter_b.get();

      if (a->read_only != b->read_only ||
	  a->mode != b->mode ||
	  a->interpolation != b->interpolation ||
	  a->centroid != b->centroid) {

	 /* parameter a's qualifiers don't match */
	 return a->name;
      }

      iter_a.next();
      iter_b.next();
   }
   return NULL;
}


void
ir_function_signature::replace_parameters(exec_list *new_params)
{
   /* Destroy all of the previous parameter information.  If the previous
    * parameter information comes from the function prototype, it may either
    * specify incorrect parameter names or not have names at all.
    */
   foreach_iter(exec_list_iterator, iter, parameters) {
      assert(((ir_instruction *) iter.get())->as_variable() != NULL);

      iter.remove();
   }

   new_params->move_nodes_to(&parameters);
}


ir_function::ir_function(const char *name)
   : name(name)
{
   /* empty */
}


ir_call *
ir_call::get_error_instruction(void *ctx)
{
   ir_call *call = new(ctx) ir_call;

   call->type = glsl_type::error_type;
   return call;
}

void
visit_exec_list(exec_list *list, ir_visitor *visitor)
{
   foreach_iter(exec_list_iterator, iter, *list) {
      ((ir_instruction *)iter.get())->accept(visitor);
   }
}
<|MERGE_RESOLUTION|>--- conflicted
+++ resolved
@@ -297,42 +297,6 @@
    }
 }
 
-<<<<<<< HEAD
-=======
-ir_instruction *
-ir_constant::clone(struct hash_table *ht) const
-{
-   void *ctx = talloc_parent(this);
-
-   switch (this->type->base_type) {
-   case GLSL_TYPE_UINT:
-   case GLSL_TYPE_INT:
-   case GLSL_TYPE_FLOAT:
-   case GLSL_TYPE_BOOL:
-      return new(ctx) ir_constant(this->type, &this->value);
-
-   case GLSL_TYPE_STRUCT: {
-      ir_constant *c = new(ctx)ir_constant;
-
-      c->type = this->type;
-      for (exec_node *node = this->components.head
-	      ; !node->is_tail_sentinal()
-	      ; node = node->next) {
-	 ir_constant *const orig = (ir_constant *) node;
-
-	 c->components.push_tail(orig->clone(NULL));
-      }
-
-      return c;
-   }
-
-   default:
-      assert(!"Should not get here."); break;
-      return NULL;
-   }
-}
-
->>>>>>> 26bbfb79
 bool
 ir_constant::get_bool_component(unsigned i) const
 {
