--- conflicted
+++ resolved
@@ -81,11 +81,7 @@
 
 # make executable from .c file:
 .c: $(LIB_DEP) readtex.o
-<<<<<<< HEAD
-	$(CC) -I$(INCDIR) $(CFLAGS) $(LDFLAGS) $< readtex.o $(LIBS) -o $@
-=======
-	$(APP_CC) -I$(INCDIR) $(CFLAGS) $< readtex.o $(APP_LIB_DEPS) -o $@
->>>>>>> d50d68a1
+	$(APP_CC) -I$(INCDIR) $(CFLAGS) $(LDFLAGS) $< readtex.o $(APP_LIB_DEPS) -o $@
 
 
 ##### TARGETS #####
@@ -129,55 +125,35 @@
 
 
 reflect: reflect.o showbuffer.o readtex.o
-<<<<<<< HEAD
-	$(CC) $(CFLAGS) $(LDFLAGS) reflect.o showbuffer.o readtex.o $(LIBS) -o $@
-=======
-	$(APP_CC) reflect.o showbuffer.o readtex.o $(APP_LIB_DEPS) $(ARCH_FLAGS) -o $@
->>>>>>> d50d68a1
+	$(APP_CC) $(CFLAGS) $(LDFLAGS) reflect.o showbuffer.o readtex.o $(LIBS) -o $@
 
 reflect.o: reflect.c showbuffer.h
 	$(APP_CC) -c -I$(INCDIR) $(CFLAGS) reflect.c
 
 
 shadowtex: shadowtex.o showbuffer.o
-<<<<<<< HEAD
-	$(CC) $(CFLAGS) $(LDFLAGS) shadowtex.o showbuffer.o $(LIBS) -o $@
-=======
-	$(APP_CC) shadowtex.o showbuffer.o $(APP_LIB_DEPS) $(ARCH_FLAGS) -o $@
->>>>>>> d50d68a1
+	$(APP_CC) $(CFLAGS) $(LDFLAGS) shadowtex.o showbuffer.o $(LIBS) -o $@
 
 shadowtex.o: shadowtex.c showbuffer.h
 	$(APP_CC) -c -I$(INCDIR) $(CFLAGS) shadowtex.c
 
 
 gloss: gloss.o trackball.o readtex.o
-<<<<<<< HEAD
-	$(CC) $(CFLAGS) $(LDFLAGS) gloss.o trackball.o readtex.o $(LIBS) -o $@
-=======
-	$(APP_CC) gloss.o trackball.o readtex.o $(APP_LIB_DEPS) $(ARCH_FLAGS) -o $@
->>>>>>> d50d68a1
+	$(APP_CC) $(CFLAGS) $(LDFLAGS) gloss.o trackball.o readtex.o $(LIBS) -o $@
 
 gloss.o: gloss.c trackball.h
 	$(APP_CC) -c -I$(INCDIR) $(CFLAGS) gloss.c
 
 
 engine: engine.o trackball.o readtex.o
-<<<<<<< HEAD
-	$(CC) $(CFLAGS) $(LDFLAGS) engine.o trackball.o readtex.o $(LIBS) -o $@
-=======
-	$(APP_CC) engine.o trackball.o readtex.o $(APP_LIB_DEPS) $(ARCH_FLAGS) -o $@
->>>>>>> d50d68a1
+	$(APP_CC) $(CFLAGS) $(LDFLAGS) engine.o trackball.o readtex.o $(LIBS) -o $@
 
 engine.o: engine.c trackball.h
 	$(APP_CC) -c -I$(INCDIR) $(CFLAGS) engine.c
 
 
 fslight: fslight.o
-<<<<<<< HEAD
-	$(CC) $(CFLAGS) $(LDFLAGS) fslight.o $(LIBS) -o $@
-=======
-	$(APP_CC) fslight.o $(APP_LIB_DEPS) $(ARCH_FLAGS) -o $@
->>>>>>> d50d68a1
+	$(APP_CC) $(CFLAGS) $(LDFLAGS) fslight.o $(LIBS) -o $@
 
 fslight.o: fslight.c extfuncs.h
 	$(APP_CC) -c -I$(INCDIR) $(CFLAGS) fslight.c
