--- conflicted
+++ resolved
@@ -113,16 +113,10 @@
 
    void (*driver_bind_sampler_states)(struct pipe_context *, unsigned,
                                       void **);
-<<<<<<< HEAD
+
    void (*driver_set_sampler_views)(struct pipe_context *,
                                     unsigned,
                                     struct pipe_sampler_view **);
-
-   struct pipe_context *pipe;
-=======
-   void (*driver_set_sampler_textures)(struct pipe_context *, unsigned,
-                                       struct pipe_texture **);
->>>>>>> e3a34cc7
 };
 
 
@@ -709,16 +703,12 @@
 
    draw->suspend_flushing = TRUE;
    aaline->driver_bind_sampler_states(pipe, num_samplers, aaline->state.sampler);
-<<<<<<< HEAD
    aaline->driver_set_sampler_views(pipe, num_samplers, aaline->state.sampler_views);
-=======
-   aaline->driver_set_sampler_textures(pipe, num_samplers, aaline->state.texture);
 
    /* Disable triangle culling, stippling, unfilled mode etc. */
    r = draw_get_rasterizer_no_cull(draw, rast->scissor, rast->flatshade);
    pipe->bind_rasterizer_state(pipe, r);
 
->>>>>>> e3a34cc7
    draw->suspend_flushing = FALSE;
 
    /* now really draw first line */
@@ -742,20 +732,15 @@
    aaline->driver_bind_fs_state(pipe, aaline->fs->driver_fs);
    aaline->driver_bind_sampler_states(pipe, aaline->num_samplers,
                                       aaline->state.sampler);
-<<<<<<< HEAD
    aaline->driver_set_sampler_views(pipe,
                                     aaline->num_sampler_views,
                                     aaline->state.sampler_views);
-=======
-   aaline->driver_set_sampler_textures(pipe, aaline->num_textures,
-                                       aaline->state.texture);
 
    /* restore original rasterizer state */
    if (draw->rast_handle) {
       pipe->bind_rasterizer_state(pipe, draw->rast_handle);
    }
 
->>>>>>> e3a34cc7
    draw->suspend_flushing = FALSE;
 
    draw->extra_shader_outputs.slot = 0;
@@ -919,11 +904,7 @@
    aaline->num_sampler_views = num;
 
    /* pass-through */
-<<<<<<< HEAD
-   aaline->driver_set_sampler_views(aaline->pipe, num, views);
-=======
-   aaline->driver_set_sampler_textures(pipe, num, texture);
->>>>>>> e3a34cc7
+   aaline->driver_set_sampler_views(pipe, num, views);
 }
 
 
