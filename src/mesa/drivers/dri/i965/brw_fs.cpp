--- conflicted
+++ resolved
@@ -1988,18 +1988,11 @@
     */
    const unsigned int max_push_components = 16 * 8;
 
-<<<<<<< HEAD
-   /* For vulkan we don't limit the max_chunk_size. We set it to 32 float =
-    * 128 bytes, which is the maximum vulkan push constant size.
-    */
-   const unsigned int max_chunk_size = 32;
-=======
    /* We push small arrays, but no bigger than 16 floats.  This is big enough
     * for a vec4 but hopefully not large enough to push out other stuff.  We
     * should probably use a better heuristic at some point.
     */
    const unsigned int max_chunk_size = 16;
->>>>>>> f1d29099
 
    unsigned int num_push_constants = 0;
    unsigned int num_pull_constants = 0;
@@ -2026,10 +2019,6 @@
       if (!contiguous[u]) {
          unsigned chunk_size = u - chunk_start + 1;
 
-<<<<<<< HEAD
-         if (num_push_constants + chunk_size <= max_push_components &&
-             chunk_size <= max_chunk_size) {
-=======
          /* Decide whether we should push or pull this parameter.  In the
           * Vulkan driver, push constants are explicitly exposed via the API
           * so we push everything.  In GL, we only push small arrays.
@@ -2038,7 +2027,6 @@
              (num_push_constants + chunk_size <= max_push_components &&
               chunk_size <= max_chunk_size)) {
             assert(num_push_constants + chunk_size <= max_push_components);
->>>>>>> f1d29099
             for (unsigned j = chunk_start; j <= u; j++)
                push_constant_loc[j] = num_push_constants++;
          } else {
@@ -4534,11 +4522,7 @@
 
    case SHADER_OPCODE_MOV_INDIRECT:
       /* Prior to Broadwell, we only have 8 address subregisters */
-<<<<<<< HEAD
-      return devinfo->gen < 8 ? 8 : inst->exec_size;
-=======
       return devinfo->gen < 8 ? 8 : MIN2(inst->exec_size, 16);
->>>>>>> f1d29099
 
    default:
       return inst->exec_size;
