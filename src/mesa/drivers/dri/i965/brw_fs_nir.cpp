--- conflicted
+++ resolved
@@ -40,18 +40,10 @@
    /* emit the arrays used for inputs and outputs - load/store intrinsics will
     * be converted to reads/writes of these arrays
     */
-<<<<<<< HEAD
-   nir_setup_inputs(nir);
-   nir_setup_outputs(nir);
-   uniforms = nir->num_uniforms;
-   //nir_setup_uniforms(nir);
-   nir_emit_system_values(nir);
-=======
    nir_setup_inputs();
    nir_setup_outputs();
    nir_setup_uniforms();
    nir_emit_system_values();
->>>>>>> bf7b6fd3
 
    /* get the main function and emit it */
    nir_foreach_overload(nir, overload) {
