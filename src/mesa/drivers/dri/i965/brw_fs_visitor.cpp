/*
 * Copyright © 2010 Intel Corporation
 *
 * Permission is hereby granted, free of charge, to any person obtaining a
 * copy of this software and associated documentation files (the "Software"),
 * to deal in the Software without restriction, including without limitation
 * the rights to use, copy, modify, merge, publish, distribute, sublicense,
 * and/or sell copies of the Software, and to permit persons to whom the
 * Software is furnished to do so, subject to the following conditions:
 *
 * The above copyright notice and this permission notice (including the next
 * paragraph) shall be included in all copies or substantial portions of the
 * Software.
 *
 * THE SOFTWARE IS PROVIDED "AS IS", WITHOUT WARRANTY OF ANY KIND, EXPRESS OR
 * IMPLIED, INCLUDING BUT NOT LIMITED TO THE WARRANTIES OF MERCHANTABILITY,
 * FITNESS FOR A PARTICULAR PURPOSE AND NONINFRINGEMENT.  IN NO EVENT SHALL
 * THE AUTHORS OR COPYRIGHT HOLDERS BE LIABLE FOR ANY CLAIM, DAMAGES OR OTHER
 * LIABILITY, WHETHER IN AN ACTION OF CONTRACT, TORT OR OTHERWISE, ARISING
 * FROM, OUT OF OR IN CONNECTION WITH THE SOFTWARE OR THE USE OR OTHER DEALINGS
 * IN THE SOFTWARE.
 */

/** @file brw_fs_visitor.cpp
 *
 * This file supports generating the FS LIR from the GLSL IR.  The LIR
 * makes it easier to do backend-specific optimizations than doing so
 * in the GLSL IR or in the native code.
 */
#include "brw_fs.h"
#include "compiler/glsl_types.h"

using namespace brw;

fs_reg *
fs_visitor::emit_vs_system_value(int location)
{
   fs_reg *reg = new(this->mem_ctx)
      fs_reg(ATTR, 4 * _mesa_bitcount_64(nir->info.inputs_read),
             BRW_REGISTER_TYPE_D);
   brw_vs_prog_data *vs_prog_data = (brw_vs_prog_data *) prog_data;

   switch (location) {
   case SYSTEM_VALUE_BASE_VERTEX:
      reg->reg_offset = 0;
      vs_prog_data->uses_basevertex = true;
      break;
   case SYSTEM_VALUE_BASE_INSTANCE:
      reg->reg_offset = 1;
      vs_prog_data->uses_baseinstance = true;
      break;
   case SYSTEM_VALUE_VERTEX_ID:
      unreachable("should have been lowered");
   case SYSTEM_VALUE_VERTEX_ID_ZERO_BASE:
      reg->reg_offset = 2;
      vs_prog_data->uses_vertexid = true;
      break;
   case SYSTEM_VALUE_INSTANCE_ID:
      reg->reg_offset = 3;
      vs_prog_data->uses_instanceid = true;
      break;
   case SYSTEM_VALUE_DRAW_ID:
      if (nir->info.system_values_read &
          (BITFIELD64_BIT(SYSTEM_VALUE_BASE_VERTEX) |
           BITFIELD64_BIT(SYSTEM_VALUE_BASE_INSTANCE) |
           BITFIELD64_BIT(SYSTEM_VALUE_VERTEX_ID_ZERO_BASE) |
           BITFIELD64_BIT(SYSTEM_VALUE_INSTANCE_ID)))
         reg->nr += 4;
      reg->reg_offset = 0;
      vs_prog_data->uses_drawid = true;
      break;
   default:
      unreachable("not reached");
   }

   return reg;
}

/* Sample from the MCS surface attached to this multisample texture. */
fs_reg
fs_visitor::emit_mcs_fetch(const fs_reg &coordinate, unsigned components,
                           const fs_reg &texture)
{
   const fs_reg dest = vgrf(glsl_type::uvec4_type);
<<<<<<< HEAD
   const fs_reg srcs[] = {
      coordinate, fs_reg(), fs_reg(), fs_reg(), fs_reg(), fs_reg(),
      texture, texture, fs_reg(), brw_imm_ud(components), brw_imm_d(0)
   };
=======

   fs_reg srcs[TEX_LOGICAL_NUM_SRCS];
   srcs[TEX_LOGICAL_SRC_COORDINATE] = coordinate;
   srcs[TEX_LOGICAL_SRC_SURFACE] = texture;
   srcs[TEX_LOGICAL_SRC_SAMPLER] = texture;
   srcs[TEX_LOGICAL_SRC_COORD_COMPONENTS] = brw_imm_d(components);
   srcs[TEX_LOGICAL_SRC_GRAD_COMPONENTS] = brw_imm_d(0);

>>>>>>> d03e5d52
   fs_inst *inst = bld.emit(SHADER_OPCODE_TXF_MCS_LOGICAL, dest, srcs,
                            ARRAY_SIZE(srcs));

   /* We only care about one or two regs of response, but the sampler always
    * writes 4/8.
    */
   inst->regs_written = 4 * dispatch_width / 8;

   return dest;
}

void
fs_visitor::emit_texture(ir_texture_opcode op,
                         const glsl_type *dest_type,
                         fs_reg coordinate, int coord_components,
                         fs_reg shadow_c,
                         fs_reg lod, fs_reg lod2, int grad_components,
                         fs_reg sample_index,
                         fs_reg offset_value,
                         fs_reg mcs,
                         int gather_component,
                         bool is_cube_array,
                         uint32_t surface,
                         fs_reg surface_reg,
                         uint32_t sampler,
                         fs_reg sampler_reg)
{
   fs_inst *inst = NULL;

   if (op == ir_query_levels) {
      /* textureQueryLevels() is implemented in terms of TXS so we need to
       * pass a valid LOD argument.
       */
      assert(lod.file == BAD_FILE);
      lod = brw_imm_ud(0u);
   }

   if (op == ir_samples_identical) {
      fs_reg dst = vgrf(glsl_type::get_instance(dest_type->base_type, 1, 1));

      /* If mcs is an immediate value, it means there is no MCS.  In that case
       * just return false.
       */
      if (mcs.file == BRW_IMMEDIATE_VALUE) {
         bld.MOV(dst, brw_imm_ud(0u));
      } else if ((key_tex->msaa_16 & (1 << sampler))) {
         fs_reg tmp = vgrf(glsl_type::uint_type);
         bld.OR(tmp, mcs, offset(mcs, bld, 1));
         bld.CMP(dst, tmp, brw_imm_ud(0u), BRW_CONDITIONAL_EQ);
      } else {
         bld.CMP(dst, mcs, brw_imm_ud(0u), BRW_CONDITIONAL_EQ);
      }

      this->result = dst;
      return;
   }

   /* Writemasking doesn't eliminate channels on SIMD8 texture
    * samples, so don't worry about them.
    */
   fs_reg dst = vgrf(glsl_type::get_instance(dest_type->base_type, 4, 1));
<<<<<<< HEAD
   const fs_reg srcs[] = {
      coordinate, shadow_c, lod, lod2,
      sample_index, mcs, surface_reg, sampler_reg, offset_value,
      brw_imm_d(coord_components), brw_imm_d(grad_components)
   };
   enum opcode opcode;
=======
>>>>>>> d03e5d52

   fs_reg srcs[TEX_LOGICAL_NUM_SRCS];
   srcs[TEX_LOGICAL_SRC_COORDINATE] = coordinate;
   srcs[TEX_LOGICAL_SRC_SHADOW_C] = shadow_c;
   srcs[TEX_LOGICAL_SRC_LOD] = lod;
   srcs[TEX_LOGICAL_SRC_LOD2] = lod2;
   srcs[TEX_LOGICAL_SRC_SAMPLE_INDEX] = sample_index;
   srcs[TEX_LOGICAL_SRC_MCS] = mcs;
   srcs[TEX_LOGICAL_SRC_SURFACE] = surface_reg;
   srcs[TEX_LOGICAL_SRC_SAMPLER] = sampler_reg;
   srcs[TEX_LOGICAL_SRC_OFFSET_VALUE] = offset_value;
   srcs[TEX_LOGICAL_SRC_COORD_COMPONENTS] = brw_imm_d(coord_components);
   srcs[TEX_LOGICAL_SRC_GRAD_COMPONENTS] = brw_imm_d(grad_components);

   enum opcode opcode;
   switch (op) {
   case ir_tex:
      opcode = SHADER_OPCODE_TEX_LOGICAL;
      break;
   case ir_txb:
      opcode = FS_OPCODE_TXB_LOGICAL;
      break;
   case ir_txl:
      opcode = SHADER_OPCODE_TXL_LOGICAL;
      break;
   case ir_txd:
      opcode = SHADER_OPCODE_TXD_LOGICAL;
      break;
   case ir_txf:
      opcode = SHADER_OPCODE_TXF_LOGICAL;
      break;
   case ir_txf_ms:
      if ((key_tex->msaa_16 & (1 << sampler)))
         opcode = SHADER_OPCODE_TXF_CMS_W_LOGICAL;
      else
         opcode = SHADER_OPCODE_TXF_CMS_LOGICAL;
      break;
   case ir_txs:
   case ir_query_levels:
      opcode = SHADER_OPCODE_TXS_LOGICAL;
      break;
   case ir_lod:
      opcode = SHADER_OPCODE_LOD_LOGICAL;
      break;
   case ir_tg4:
      opcode = (offset_value.file != BAD_FILE && offset_value.file != IMM ?
                SHADER_OPCODE_TG4_OFFSET_LOGICAL : SHADER_OPCODE_TG4_LOGICAL);
      break;
   default:
      unreachable("Invalid texture opcode.");
   }

   inst = bld.emit(opcode, dst, srcs, ARRAY_SIZE(srcs));
   inst->regs_written = 4 * dispatch_width / 8;

   if (shadow_c.file != BAD_FILE)
      inst->shadow_compare = true;

   if (offset_value.file == IMM)
      inst->offset = offset_value.ud;

   if (op == ir_tg4) {
      if (gather_component == 1 &&
          key_tex->gather_channel_quirk_mask & (1 << surface)) {
         /* gather4 sampler is broken for green channel on RG32F --
          * we must ask for blue instead.
          */
         inst->offset |= 2 << 16;
      } else {
         inst->offset |= gather_component << 16;
      }

      if (devinfo->gen == 6)
         emit_gen6_gather_wa(key_tex->gen6_gather_wa[surface], dst);
   }

   /* fixup #layers for cube map arrays */
   if (op == ir_txs && is_cube_array) {
      fs_reg depth = offset(dst, bld, 2);
      fs_reg fixed_depth = vgrf(glsl_type::int_type);
      bld.emit(SHADER_OPCODE_INT_QUOTIENT, fixed_depth, depth, brw_imm_d(6));

      fs_reg *fixed_payload = ralloc_array(mem_ctx, fs_reg, inst->regs_written);
      int components = inst->regs_written / (inst->exec_size / 8);
      for (int i = 0; i < components; i++) {
         if (i == 2) {
            fixed_payload[i] = fixed_depth;
         } else {
            fixed_payload[i] = offset(dst, bld, i);
         }
      }
      bld.LOAD_PAYLOAD(dst, fixed_payload, components, 0);
   }

   if (op == ir_query_levels) {
      /* # levels is in .w */
      dst = offset(dst, bld, 3);
   }

   this->result = dst;
}

/**
 * Apply workarounds for Gen6 gather with UINT/SINT
 */
void
fs_visitor::emit_gen6_gather_wa(uint8_t wa, fs_reg dst)
{
   if (!wa)
      return;

   int width = (wa & WA_8BIT) ? 8 : 16;

   for (int i = 0; i < 4; i++) {
      fs_reg dst_f = retype(dst, BRW_REGISTER_TYPE_F);
      /* Convert from UNORM to UINT */
      bld.MUL(dst_f, dst_f, brw_imm_f((1 << width) - 1));
      bld.MOV(dst, dst_f);

      if (wa & WA_SIGN) {
         /* Reinterpret the UINT value as a signed INT value by
          * shifting the sign bit into place, then shifting back
          * preserving sign.
          */
         bld.SHL(dst, dst, brw_imm_d(32 - width));
         bld.ASR(dst, dst, brw_imm_d(32 - width));
      }

      dst = offset(dst, bld, 1);
   }
}

/** Emits a dummy fragment shader consisting of magenta for bringup purposes. */
void
fs_visitor::emit_dummy_fs()
{
   int reg_width = dispatch_width / 8;

   /* Everyone's favorite color. */
   const float color[4] = { 1.0, 0.0, 1.0, 0.0 };
   for (int i = 0; i < 4; i++) {
      bld.MOV(fs_reg(MRF, 2 + i * reg_width, BRW_REGISTER_TYPE_F),
              brw_imm_f(color[i]));
   }

   fs_inst *write;
   write = bld.emit(FS_OPCODE_FB_WRITE);
   write->eot = true;
   if (devinfo->gen >= 6) {
      write->base_mrf = 2;
      write->mlen = 4 * reg_width;
   } else {
      write->header_size = 2;
      write->base_mrf = 0;
      write->mlen = 2 + 4 * reg_width;
   }

   /* Tell the SF we don't have any inputs.  Gen4-5 require at least one
    * varying to avoid GPU hangs, so set that.
    */
   brw_wm_prog_data *wm_prog_data = (brw_wm_prog_data *) this->prog_data;
   wm_prog_data->num_varying_inputs = devinfo->gen < 6 ? 1 : 0;
   memset(wm_prog_data->urb_setup, -1,
          sizeof(wm_prog_data->urb_setup[0]) * VARYING_SLOT_MAX);

   /* We don't have any uniforms. */
   stage_prog_data->nr_params = 0;
   stage_prog_data->nr_pull_params = 0;
   stage_prog_data->curb_read_length = 0;
   stage_prog_data->dispatch_grf_start_reg = 2;
   wm_prog_data->dispatch_grf_start_reg_16 = 2;
   grf_used = 1; /* Gen4-5 don't allow zero GRF blocks */

   calculate_cfg();
}

/* The register location here is relative to the start of the URB
 * data.  It will get adjusted to be a real location before
 * generate_code() time.
 */
struct brw_reg
fs_visitor::interp_reg(int location, int channel)
{
   assert(stage == MESA_SHADER_FRAGMENT);
   brw_wm_prog_data *prog_data = (brw_wm_prog_data*) this->prog_data;
   int regnr = prog_data->urb_setup[location] * 2 + channel / 2;
   int stride = (channel & 1) * 4;

   assert(prog_data->urb_setup[location] != -1);

   return brw_vec1_grf(regnr, stride);
}

/** Emits the interpolation for the varying inputs. */
void
fs_visitor::emit_interpolation_setup_gen4()
{
   struct brw_reg g1_uw = retype(brw_vec1_grf(1, 0), BRW_REGISTER_TYPE_UW);

   fs_builder abld = bld.annotate("compute pixel centers");
   this->pixel_x = vgrf(glsl_type::uint_type);
   this->pixel_y = vgrf(glsl_type::uint_type);
   this->pixel_x.type = BRW_REGISTER_TYPE_UW;
   this->pixel_y.type = BRW_REGISTER_TYPE_UW;
   abld.ADD(this->pixel_x,
            fs_reg(stride(suboffset(g1_uw, 4), 2, 4, 0)),
            fs_reg(brw_imm_v(0x10101010)));
   abld.ADD(this->pixel_y,
            fs_reg(stride(suboffset(g1_uw, 5), 2, 4, 0)),
            fs_reg(brw_imm_v(0x11001100)));

   abld = bld.annotate("compute pixel deltas from v0");

   this->delta_xy[BRW_WM_PERSPECTIVE_PIXEL_BARYCENTRIC] =
      vgrf(glsl_type::vec2_type);
   const fs_reg &delta_xy = this->delta_xy[BRW_WM_PERSPECTIVE_PIXEL_BARYCENTRIC];
   const fs_reg xstart(negate(brw_vec1_grf(1, 0)));
   const fs_reg ystart(negate(brw_vec1_grf(1, 1)));

   if (devinfo->has_pln && dispatch_width == 16) {
      for (unsigned i = 0; i < 2; i++) {
         abld.half(i).ADD(half(offset(delta_xy, abld, i), 0),
                          half(this->pixel_x, i), xstart);
         abld.half(i).ADD(half(offset(delta_xy, abld, i), 1),
                          half(this->pixel_y, i), ystart);
      }
   } else {
      abld.ADD(offset(delta_xy, abld, 0), this->pixel_x, xstart);
      abld.ADD(offset(delta_xy, abld, 1), this->pixel_y, ystart);
   }

   abld = bld.annotate("compute pos.w and 1/pos.w");
   /* Compute wpos.w.  It's always in our setup, since it's needed to
    * interpolate the other attributes.
    */
   this->wpos_w = vgrf(glsl_type::float_type);
   abld.emit(FS_OPCODE_LINTERP, wpos_w, delta_xy,
             interp_reg(VARYING_SLOT_POS, 3));
   /* Compute the pixel 1/W value from wpos.w. */
   this->pixel_w = vgrf(glsl_type::float_type);
   abld.emit(SHADER_OPCODE_RCP, this->pixel_w, wpos_w);
}

/** Emits the interpolation for the varying inputs. */
void
fs_visitor::emit_interpolation_setup_gen6()
{
   struct brw_reg g1_uw = retype(brw_vec1_grf(1, 0), BRW_REGISTER_TYPE_UW);

   fs_builder abld = bld.annotate("compute pixel centers");
   if (devinfo->gen >= 8 || dispatch_width == 8) {
      /* The "Register Region Restrictions" page says for BDW (and newer,
       * presumably):
       *
       *     "When destination spans two registers, the source may be one or
       *      two registers. The destination elements must be evenly split
       *      between the two registers."
       *
       * Thus we can do a single add(16) in SIMD8 or an add(32) in SIMD16 to
       * compute our pixel centers.
       */
      fs_reg int_pixel_xy(VGRF, alloc.allocate(dispatch_width / 8),
                          BRW_REGISTER_TYPE_UW);

      const fs_builder dbld = abld.exec_all().group(dispatch_width * 2, 0);
      dbld.ADD(int_pixel_xy,
               fs_reg(stride(suboffset(g1_uw, 4), 1, 4, 0)),
               fs_reg(brw_imm_v(0x11001010)));

      this->pixel_x = vgrf(glsl_type::float_type);
      this->pixel_y = vgrf(glsl_type::float_type);
      abld.emit(FS_OPCODE_PIXEL_X, this->pixel_x, int_pixel_xy);
      abld.emit(FS_OPCODE_PIXEL_Y, this->pixel_y, int_pixel_xy);
   } else {
      /* The "Register Region Restrictions" page says for SNB, IVB, HSW:
       *
       *     "When destination spans two registers, the source MUST span two
       *      registers."
       *
       * Since the GRF source of the ADD will only read a single register, we
       * must do two separate ADDs in SIMD16.
       */
      fs_reg int_pixel_x = vgrf(glsl_type::uint_type);
      fs_reg int_pixel_y = vgrf(glsl_type::uint_type);
      int_pixel_x.type = BRW_REGISTER_TYPE_UW;
      int_pixel_y.type = BRW_REGISTER_TYPE_UW;
      abld.ADD(int_pixel_x,
               fs_reg(stride(suboffset(g1_uw, 4), 2, 4, 0)),
               fs_reg(brw_imm_v(0x10101010)));
      abld.ADD(int_pixel_y,
               fs_reg(stride(suboffset(g1_uw, 5), 2, 4, 0)),
               fs_reg(brw_imm_v(0x11001100)));

      /* As of gen6, we can no longer mix float and int sources.  We have
       * to turn the integer pixel centers into floats for their actual
       * use.
       */
      this->pixel_x = vgrf(glsl_type::float_type);
      this->pixel_y = vgrf(glsl_type::float_type);
      abld.MOV(this->pixel_x, int_pixel_x);
      abld.MOV(this->pixel_y, int_pixel_y);
   }

   abld = bld.annotate("compute pos.w");
   this->pixel_w = fs_reg(brw_vec8_grf(payload.source_w_reg, 0));
   this->wpos_w = vgrf(glsl_type::float_type);
   abld.emit(SHADER_OPCODE_RCP, this->wpos_w, this->pixel_w);

   for (int i = 0; i < BRW_WM_BARYCENTRIC_INTERP_MODE_COUNT; ++i) {
      uint8_t reg = payload.barycentric_coord_reg[i];
      this->delta_xy[i] = fs_reg(brw_vec16_grf(reg, 0));
   }
}

static enum brw_conditional_mod
cond_for_alpha_func(GLenum func)
{
   switch(func) {
      case GL_GREATER:
         return BRW_CONDITIONAL_G;
      case GL_GEQUAL:
         return BRW_CONDITIONAL_GE;
      case GL_LESS:
         return BRW_CONDITIONAL_L;
      case GL_LEQUAL:
         return BRW_CONDITIONAL_LE;
      case GL_EQUAL:
         return BRW_CONDITIONAL_EQ;
      case GL_NOTEQUAL:
         return BRW_CONDITIONAL_NEQ;
      default:
         unreachable("Not reached");
   }
}

/**
 * Alpha test support for when we compile it into the shader instead
 * of using the normal fixed-function alpha test.
 */
void
fs_visitor::emit_alpha_test()
{
   assert(stage == MESA_SHADER_FRAGMENT);
   brw_wm_prog_key *key = (brw_wm_prog_key*) this->key;
   const fs_builder abld = bld.annotate("Alpha test");

   fs_inst *cmp;
   if (key->alpha_test_func == GL_ALWAYS)
      return;

   if (key->alpha_test_func == GL_NEVER) {
      /* f0.1 = 0 */
      fs_reg some_reg = fs_reg(retype(brw_vec8_grf(0, 0),
                                      BRW_REGISTER_TYPE_UW));
      cmp = abld.CMP(bld.null_reg_f(), some_reg, some_reg,
                     BRW_CONDITIONAL_NEQ);
   } else {
      /* RT0 alpha */
      fs_reg color = offset(outputs[0], bld, 3);

      /* f0.1 &= func(color, ref) */
      cmp = abld.CMP(bld.null_reg_f(), color, brw_imm_f(key->alpha_test_ref),
                     cond_for_alpha_func(key->alpha_test_func));
   }
   cmp->predicate = BRW_PREDICATE_NORMAL;
   cmp->flag_subreg = 1;
}

fs_inst *
fs_visitor::emit_single_fb_write(const fs_builder &bld,
                                 fs_reg color0, fs_reg color1,
                                 fs_reg src0_alpha, unsigned components)
{
   assert(stage == MESA_SHADER_FRAGMENT);
   brw_wm_prog_data *prog_data = (brw_wm_prog_data*) this->prog_data;

   /* Hand over gl_FragDepth or the payload depth. */
   const fs_reg dst_depth = (payload.dest_depth_reg ?
                             fs_reg(brw_vec8_grf(payload.dest_depth_reg, 0)) :
                             fs_reg());
   fs_reg src_depth, src_stencil;

   if (source_depth_to_render_target) {
      if (nir->info.outputs_written & BITFIELD64_BIT(FRAG_RESULT_DEPTH))
         src_depth = frag_depth;
      else
         src_depth = fs_reg(brw_vec8_grf(payload.source_depth_reg, 0));
   }

   if (nir->info.outputs_written & BITFIELD64_BIT(FRAG_RESULT_STENCIL))
      src_stencil = frag_stencil;

   const fs_reg sources[] = {
      color0, color1, src0_alpha, src_depth, dst_depth, src_stencil,
      sample_mask, brw_imm_ud(components)
   };
   assert(ARRAY_SIZE(sources) - 1 == FB_WRITE_LOGICAL_SRC_COMPONENTS);
   fs_inst *write = bld.emit(FS_OPCODE_FB_WRITE_LOGICAL, fs_reg(),
                             sources, ARRAY_SIZE(sources));

   if (prog_data->uses_kill) {
      write->predicate = BRW_PREDICATE_NORMAL;
      write->flag_subreg = 1;
   }

   return write;
}

void
fs_visitor::emit_fb_writes()
{
   assert(stage == MESA_SHADER_FRAGMENT);
   brw_wm_prog_data *prog_data = (brw_wm_prog_data*) this->prog_data;
   brw_wm_prog_key *key = (brw_wm_prog_key*) this->key;

   fs_inst *inst = NULL;

   if (source_depth_to_render_target && devinfo->gen == 6) {
      /* For outputting oDepth on gen6, SIMD8 writes have to be used.  This
       * would require SIMD8 moves of each half to message regs, e.g. by using
       * the SIMD lowering pass.  Unfortunately this is more difficult than it
       * sounds because the SIMD8 single-source message lacks channel selects
       * for the second and third subspans.
       */
      no16("Missing support for simd16 depth writes on gen6\n");
   }

   if (nir->info.outputs_written & BITFIELD64_BIT(FRAG_RESULT_STENCIL)) {
      /* From the 'Render Target Write message' section of the docs:
       * "Output Stencil is not supported with SIMD16 Render Target Write
       * Messages."
       *
       * FINISHME: split 16 into 2 8s
       */
      no16("FINISHME: support 2 simd8 writes for gl_FragStencilRefARB\n");
   }

   if (do_dual_src) {
      const fs_builder abld = bld.annotate("FB dual-source write");

      inst = emit_single_fb_write(abld, this->outputs[0],
                                  this->dual_src_output, reg_undef, 4);
      inst->target = 0;

      prog_data->dual_src_blend = true;
   } else {
      for (int target = 0; target < key->nr_color_regions; target++) {
         /* Skip over outputs that weren't written. */
         if (this->outputs[target].file == BAD_FILE)
            continue;

         const fs_builder abld = bld.annotate(
            ralloc_asprintf(this->mem_ctx, "FB write target %d", target));

         fs_reg src0_alpha;
         if (devinfo->gen >= 6 && key->replicate_alpha && target != 0)
            src0_alpha = offset(outputs[0], bld, 3);

         inst = emit_single_fb_write(abld, this->outputs[target], reg_undef,
                                     src0_alpha,
                                     this->output_components[target]);
         inst->target = target;
      }
   }

   if (inst == NULL) {
      /* Even if there's no color buffers enabled, we still need to send
       * alpha out the pipeline to our null renderbuffer to support
       * alpha-testing, alpha-to-coverage, and so on.
       */
      /* FINISHME: Factor out this frequently recurring pattern into a
       * helper function.
       */
      const fs_reg srcs[] = { reg_undef, reg_undef,
                              reg_undef, offset(this->outputs[0], bld, 3) };
      const fs_reg tmp = bld.vgrf(BRW_REGISTER_TYPE_UD, 4);
      bld.LOAD_PAYLOAD(tmp, srcs, 4, 0);

      inst = emit_single_fb_write(bld, tmp, reg_undef, reg_undef, 4);
      inst->target = 0;
   }

   inst->eot = true;
}

void
fs_visitor::setup_uniform_clipplane_values(gl_clip_plane *clip_planes)
{
   const struct brw_vs_prog_key *key =
      (const struct brw_vs_prog_key *) this->key;

   for (int i = 0; i < key->nr_userclip_plane_consts; i++) {
      this->userplane[i] = fs_reg(UNIFORM, uniforms);
      for (int j = 0; j < 4; ++j) {
         stage_prog_data->param[uniforms + j] =
            (gl_constant_value *) &clip_planes[i][j];
      }
      uniforms += 4;
   }
}

/**
 * Lower legacy fixed-function and gl_ClipVertex clipping to clip distances.
 *
 * This does nothing if the shader uses gl_ClipDistance or user clipping is
 * disabled altogether.
 */
void fs_visitor::compute_clip_distance(gl_clip_plane *clip_planes)
{
   struct brw_vue_prog_data *vue_prog_data =
      (struct brw_vue_prog_data *) prog_data;
   const struct brw_vs_prog_key *key =
      (const struct brw_vs_prog_key *) this->key;

   /* Bail unless some sort of legacy clipping is enabled */
   if (key->nr_userclip_plane_consts == 0)
      return;

   /* From the GLSL 1.30 spec, section 7.1 (Vertex Shader Special Variables):
    *
    *     "If a linked set of shaders forming the vertex stage contains no
    *     static write to gl_ClipVertex or gl_ClipDistance, but the
    *     application has requested clipping against user clip planes through
    *     the API, then the coordinate written to gl_Position is used for
    *     comparison against the user clip planes."
    *
    * This function is only called if the shader didn't write to
    * gl_ClipDistance.  Accordingly, we use gl_ClipVertex to perform clipping
    * if the user wrote to it; otherwise we use gl_Position.
    */

   gl_varying_slot clip_vertex = VARYING_SLOT_CLIP_VERTEX;
   if (!(vue_prog_data->vue_map.slots_valid & VARYING_BIT_CLIP_VERTEX))
      clip_vertex = VARYING_SLOT_POS;

   /* If the clip vertex isn't written, skip this.  Typically this means
    * the GS will set up clipping. */
   if (outputs[clip_vertex].file == BAD_FILE)
      return;

   setup_uniform_clipplane_values(clip_planes);

   const fs_builder abld = bld.annotate("user clip distances");

   this->outputs[VARYING_SLOT_CLIP_DIST0] = vgrf(glsl_type::vec4_type);
   this->output_components[VARYING_SLOT_CLIP_DIST0] = 4;
   this->outputs[VARYING_SLOT_CLIP_DIST1] = vgrf(glsl_type::vec4_type);
   this->output_components[VARYING_SLOT_CLIP_DIST1] = 4;

   for (int i = 0; i < key->nr_userclip_plane_consts; i++) {
      fs_reg u = userplane[i];
      fs_reg output = outputs[VARYING_SLOT_CLIP_DIST0 + i / 4];
      output.reg_offset = i & 3;

      abld.MUL(output, outputs[clip_vertex], u);
      for (int j = 1; j < 4; j++) {
         u.nr = userplane[i].nr + j;
         abld.MAD(output, output, offset(outputs[clip_vertex], bld, j), u);
      }
   }
}

void
fs_visitor::emit_urb_writes(const fs_reg &gs_vertex_count)
{
   int slot, urb_offset, length;
   int starting_urb_offset = 0;
   const struct brw_vue_prog_data *vue_prog_data =
      (const struct brw_vue_prog_data *) this->prog_data;
   const struct brw_vs_prog_key *vs_key =
      (const struct brw_vs_prog_key *) this->key;
   const GLbitfield64 psiz_mask =
      VARYING_BIT_LAYER | VARYING_BIT_VIEWPORT | VARYING_BIT_PSIZ;
   const struct brw_vue_map *vue_map = &vue_prog_data->vue_map;
   bool flush;
   fs_reg sources[8];
   fs_reg urb_handle;

   if (stage == MESA_SHADER_TESS_EVAL)
      urb_handle = fs_reg(retype(brw_vec8_grf(4, 0), BRW_REGISTER_TYPE_UD));
   else
      urb_handle = fs_reg(retype(brw_vec8_grf(1, 0), BRW_REGISTER_TYPE_UD));

   /* If we don't have any valid slots to write, just do a minimal urb write
    * send to terminate the shader.  This includes 1 slot of undefined data,
    * because it's invalid to write 0 data:
    *
    * From the Broadwell PRM, Volume 7: 3D Media GPGPU, Shared Functions -
    * Unified Return Buffer (URB) > URB_SIMD8_Write and URB_SIMD8_Read >
    * Write Data Payload:
    *
    *    "The write data payload can be between 1 and 8 message phases long."
    */
   if (vue_map->slots_valid == 0) {
      fs_reg payload = fs_reg(VGRF, alloc.allocate(2), BRW_REGISTER_TYPE_UD);
      bld.exec_all().MOV(payload, urb_handle);

      fs_inst *inst = bld.emit(SHADER_OPCODE_URB_WRITE_SIMD8, reg_undef, payload);
      inst->eot = true;
      inst->mlen = 2;
      inst->offset = 1;
      return;
   }

   opcode opcode = SHADER_OPCODE_URB_WRITE_SIMD8;
   int header_size = 1;
   fs_reg per_slot_offsets;

   if (stage == MESA_SHADER_GEOMETRY) {
      const struct brw_gs_prog_data *gs_prog_data =
         (const struct brw_gs_prog_data *) this->prog_data;

      /* We need to increment the Global Offset to skip over the control data
       * header and the extra "Vertex Count" field (1 HWord) at the beginning
       * of the VUE.  We're counting in OWords, so the units are doubled.
       */
      starting_urb_offset = 2 * gs_prog_data->control_data_header_size_hwords;
      if (gs_prog_data->static_vertex_count == -1)
         starting_urb_offset += 2;

      /* We also need to use per-slot offsets.  The per-slot offset is the
       * Vertex Count.  SIMD8 mode processes 8 different primitives at a
       * time; each may output a different number of vertices.
       */
      opcode = SHADER_OPCODE_URB_WRITE_SIMD8_PER_SLOT;
      header_size++;

      /* The URB offset is in 128-bit units, so we need to multiply by 2 */
      const int output_vertex_size_owords =
         gs_prog_data->output_vertex_size_hwords * 2;

      if (gs_vertex_count.file == IMM) {
         per_slot_offsets = brw_imm_ud(output_vertex_size_owords *
                                       gs_vertex_count.ud);
      } else {
         per_slot_offsets = vgrf(glsl_type::int_type);
         bld.MUL(per_slot_offsets, gs_vertex_count,
                 brw_imm_ud(output_vertex_size_owords));
      }
   }

   length = 0;
   urb_offset = starting_urb_offset;
   flush = false;
   for (slot = 0; slot < vue_map->num_slots; slot++) {
      int varying = vue_map->slot_to_varying[slot];
      switch (varying) {
      case VARYING_SLOT_PSIZ: {
         /* The point size varying slot is the vue header and is always in the
          * vue map.  But often none of the special varyings that live there
          * are written and in that case we can skip writing to the vue
          * header, provided the corresponding state properly clamps the
          * values further down the pipeline. */
         if ((vue_map->slots_valid & psiz_mask) == 0) {
            assert(length == 0);
            urb_offset++;
            break;
         }

         fs_reg zero(VGRF, alloc.allocate(1), BRW_REGISTER_TYPE_UD);
         bld.MOV(zero, brw_imm_ud(0u));

         sources[length++] = zero;
         if (vue_map->slots_valid & VARYING_BIT_LAYER)
            sources[length++] = this->outputs[VARYING_SLOT_LAYER];
         else
            sources[length++] = zero;

         if (vue_map->slots_valid & VARYING_BIT_VIEWPORT)
            sources[length++] = this->outputs[VARYING_SLOT_VIEWPORT];
         else
            sources[length++] = zero;

         if (vue_map->slots_valid & VARYING_BIT_PSIZ)
            sources[length++] = this->outputs[VARYING_SLOT_PSIZ];
         else
            sources[length++] = zero;
         break;
      }
      case BRW_VARYING_SLOT_NDC:
      case VARYING_SLOT_EDGE:
         unreachable("unexpected scalar vs output");
         break;

      default:
         /* gl_Position is always in the vue map, but isn't always written by
          * the shader.  Other varyings (clip distances) get added to the vue
          * map but don't always get written.  In those cases, the
          * corresponding this->output[] slot will be invalid we and can skip
          * the urb write for the varying.  If we've already queued up a vue
          * slot for writing we flush a mlen 5 urb write, otherwise we just
          * advance the urb_offset.
          */
         if (varying == BRW_VARYING_SLOT_PAD ||
             this->outputs[varying].file == BAD_FILE) {
            if (length > 0)
               flush = true;
            else
               urb_offset++;
            break;
         }

         if (stage == MESA_SHADER_VERTEX && vs_key->clamp_vertex_color &&
             (varying == VARYING_SLOT_COL0 ||
              varying == VARYING_SLOT_COL1 ||
              varying == VARYING_SLOT_BFC0 ||
              varying == VARYING_SLOT_BFC1)) {
            /* We need to clamp these guys, so do a saturating MOV into a
             * temp register and use that for the payload.
             */
            for (int i = 0; i < 4; i++) {
               fs_reg reg = fs_reg(VGRF, alloc.allocate(1), outputs[varying].type);
               fs_reg src = offset(this->outputs[varying], bld, i);
               set_saturate(true, bld.MOV(reg, src));
               sources[length++] = reg;
            }
         } else {
            for (unsigned i = 0; i < output_components[varying]; i++)
               sources[length++] = offset(this->outputs[varying], bld, i);
            for (unsigned i = output_components[varying]; i < 4; i++)
               sources[length++] = brw_imm_d(0);
         }
         break;
      }

      const fs_builder abld = bld.annotate("URB write");

      /* If we've queued up 8 registers of payload (2 VUE slots), if this is
       * the last slot or if we need to flush (see BAD_FILE varying case
       * above), emit a URB write send now to flush out the data.
       */
      int last = slot == vue_map->num_slots - 1;
      if (length == 8 || last)
         flush = true;
      if (flush) {
         fs_reg *payload_sources =
            ralloc_array(mem_ctx, fs_reg, length + header_size);
         fs_reg payload = fs_reg(VGRF, alloc.allocate(length + header_size),
                                 BRW_REGISTER_TYPE_F);
         payload_sources[0] = urb_handle;

         if (opcode == SHADER_OPCODE_URB_WRITE_SIMD8_PER_SLOT)
            payload_sources[1] = per_slot_offsets;

         memcpy(&payload_sources[header_size], sources,
                length * sizeof sources[0]);

         abld.LOAD_PAYLOAD(payload, payload_sources, length + header_size,
                           header_size);

         fs_inst *inst = abld.emit(opcode, reg_undef, payload);
         inst->eot = last && stage != MESA_SHADER_GEOMETRY;
         inst->mlen = length + header_size;
         inst->offset = urb_offset;
         urb_offset = starting_urb_offset + slot + 1;
         length = 0;
         flush = false;
      }
   }
}

void
fs_visitor::emit_cs_terminate()
{
   assert(devinfo->gen >= 7);

   /* We are getting the thread ID from the compute shader header */
   assert(stage == MESA_SHADER_COMPUTE);

   /* We can't directly send from g0, since sends with EOT have to use
    * g112-127. So, copy it to a virtual register, The register allocator will
    * make sure it uses the appropriate register range.
    */
   struct brw_reg g0 = retype(brw_vec8_grf(0, 0), BRW_REGISTER_TYPE_UD);
   fs_reg payload = fs_reg(VGRF, alloc.allocate(1), BRW_REGISTER_TYPE_UD);
   bld.group(8, 0).exec_all().MOV(payload, g0);

   /* Send a message to the thread spawner to terminate the thread. */
   fs_inst *inst = bld.exec_all()
                      .emit(CS_OPCODE_CS_TERMINATE, reg_undef, payload);
   inst->eot = true;
}

void
fs_visitor::emit_barrier()
{
   assert(devinfo->gen >= 7);
   const uint32_t barrier_id_mask =
      devinfo->gen >= 9 ? 0x8f000000u : 0x0f000000u;

   /* We are getting the barrier ID from the compute shader header */
   assert(stage == MESA_SHADER_COMPUTE);

   fs_reg payload = fs_reg(VGRF, alloc.allocate(1), BRW_REGISTER_TYPE_UD);

   const fs_builder pbld = bld.exec_all().group(8, 0);

   /* Clear the message payload */
   pbld.MOV(payload, brw_imm_ud(0u));

   /* Copy the barrier id from r0.2 to the message payload reg.2 */
   fs_reg r0_2 = fs_reg(retype(brw_vec1_grf(0, 2), BRW_REGISTER_TYPE_UD));
   pbld.AND(component(payload, 2), r0_2, brw_imm_ud(barrier_id_mask));

   /* Emit a gateway "barrier" message using the payload we set up, followed
    * by a wait instruction.
    */
   bld.exec_all().emit(SHADER_OPCODE_BARRIER, reg_undef, payload);
}

fs_visitor::fs_visitor(const struct brw_compiler *compiler, void *log_data,
                       void *mem_ctx,
                       const void *key,
                       struct brw_stage_prog_data *prog_data,
                       struct gl_program *prog,
                       const nir_shader *shader,
                       unsigned dispatch_width,
                       int shader_time_index,
                       const struct brw_vue_map *input_vue_map)
   : backend_shader(compiler, log_data, mem_ctx, shader, prog_data),
     key(key), gs_compile(NULL), prog_data(prog_data), prog(prog),
     input_vue_map(input_vue_map),
     dispatch_width(dispatch_width),
     shader_time_index(shader_time_index),
     bld(fs_builder(this, dispatch_width).at_end())
{
   init();
}

fs_visitor::fs_visitor(const struct brw_compiler *compiler, void *log_data,
                       void *mem_ctx,
                       struct brw_gs_compile *c,
                       struct brw_gs_prog_data *prog_data,
                       const nir_shader *shader,
                       int shader_time_index)
   : backend_shader(compiler, log_data, mem_ctx, shader,
                    &prog_data->base.base),
     key(&c->key), gs_compile(c),
     prog_data(&prog_data->base.base), prog(NULL),
     dispatch_width(8),
     shader_time_index(shader_time_index),
     bld(fs_builder(this, dispatch_width).at_end())
{
   init();
}


void
fs_visitor::init()
{
   switch (stage) {
   case MESA_SHADER_FRAGMENT:
      key_tex = &((const brw_wm_prog_key *) key)->tex;
      break;
   case MESA_SHADER_VERTEX:
      key_tex = &((const brw_vs_prog_key *) key)->tex;
      break;
   case MESA_SHADER_TESS_EVAL:
      key_tex = &((const brw_tes_prog_key *) key)->tex;
      break;
   case MESA_SHADER_GEOMETRY:
      key_tex = &((const brw_gs_prog_key *) key)->tex;
      break;
   case MESA_SHADER_COMPUTE:
      key_tex = &((const brw_cs_prog_key*) key)->tex;
      break;
   default:
      unreachable("unhandled shader stage");
   }

   this->prog_data = this->stage_prog_data;

   this->failed = false;
   this->simd16_unsupported = false;
   this->no16_msg = NULL;

   this->nir_locals = NULL;
   this->nir_ssa_values = NULL;

   memset(&this->payload, 0, sizeof(this->payload));
   memset(this->output_components, 0, sizeof(this->output_components));
   this->source_depth_to_render_target = false;
   this->runtime_check_aads_emit = false;
   this->first_non_payload_grf = 0;
   this->max_grf = devinfo->gen >= 7 ? GEN7_MRF_HACK_START : BRW_MAX_GRF;

   this->virtual_grf_start = NULL;
   this->virtual_grf_end = NULL;
   this->live_intervals = NULL;
   this->regs_live_at_ip = NULL;

   this->uniforms = 0;
   this->last_scratch = 0;
   this->pull_constant_loc = NULL;
   this->push_constant_loc = NULL;

   this->promoted_constants = 0,

   this->spilled_any_registers = false;
   this->do_dual_src = false;
}

fs_visitor::~fs_visitor()
{
}<|MERGE_RESOLUTION|>--- conflicted
+++ resolved
@@ -82,12 +82,6 @@
                            const fs_reg &texture)
 {
    const fs_reg dest = vgrf(glsl_type::uvec4_type);
-<<<<<<< HEAD
-   const fs_reg srcs[] = {
-      coordinate, fs_reg(), fs_reg(), fs_reg(), fs_reg(), fs_reg(),
-      texture, texture, fs_reg(), brw_imm_ud(components), brw_imm_d(0)
-   };
-=======
 
    fs_reg srcs[TEX_LOGICAL_NUM_SRCS];
    srcs[TEX_LOGICAL_SRC_COORDINATE] = coordinate;
@@ -96,7 +90,6 @@
    srcs[TEX_LOGICAL_SRC_COORD_COMPONENTS] = brw_imm_d(components);
    srcs[TEX_LOGICAL_SRC_GRAD_COMPONENTS] = brw_imm_d(0);
 
->>>>>>> d03e5d52
    fs_inst *inst = bld.emit(SHADER_OPCODE_TXF_MCS_LOGICAL, dest, srcs,
                             ARRAY_SIZE(srcs));
 
@@ -158,15 +151,6 @@
     * samples, so don't worry about them.
     */
    fs_reg dst = vgrf(glsl_type::get_instance(dest_type->base_type, 4, 1));
-<<<<<<< HEAD
-   const fs_reg srcs[] = {
-      coordinate, shadow_c, lod, lod2,
-      sample_index, mcs, surface_reg, sampler_reg, offset_value,
-      brw_imm_d(coord_components), brw_imm_d(grad_components)
-   };
-   enum opcode opcode;
-=======
->>>>>>> d03e5d52
 
    fs_reg srcs[TEX_LOGICAL_NUM_SRCS];
    srcs[TEX_LOGICAL_SRC_COORDINATE] = coordinate;
