%{
/*
 * Copyright © 2009 Intel Corporation
 *
 * Permission is hereby granted, free of charge, to any person obtaining a
 * copy of this software and associated documentation files (the "Software"),
 * to deal in the Software without restriction, including without limitation
 * the rights to use, copy, modify, merge, publish, distribute, sublicense,
 * and/or sell copies of the Software, and to permit persons to whom the
 * Software is furnished to do so, subject to the following conditions:
 *
 * The above copyright notice and this permission notice (including the next
 * paragraph) shall be included in all copies or substantial portions of the
 * Software.
 *
 * THE SOFTWARE IS PROVIDED "AS IS", WITHOUT WARRANTY OF ANY KIND, EXPRESS OR
 * IMPLIED, INCLUDING BUT NOT LIMITED TO THE WARRANTIES OF MERCHANTABILITY,
 * FITNESS FOR A PARTICULAR PURPOSE AND NONINFRINGEMENT.  IN NO EVENT SHALL
 * THE AUTHORS OR COPYRIGHT HOLDERS BE LIABLE FOR ANY CLAIM, DAMAGES OR OTHER
 * LIABILITY, WHETHER IN AN ACTION OF CONTRACT, TORT OR OTHERWISE, ARISING
 * FROM, OUT OF OR IN CONNECTION WITH THE SOFTWARE OR THE USE OR OTHER
 * DEALINGS IN THE SOFTWARE.
 */
#include "main/glheader.h"
#include "main/imports.h"
#include "prog_instruction.h"
#include "prog_statevars.h"

#include "symbol_table.h"
#include "program_parser.h"
#include "program_parse.tab.h"

#define require_ARB_vp (yyextra->mode == ARB_vertex)
#define require_ARB_fp (yyextra->mode == ARB_fragment)
#define require_NV_fp  (yyextra->option.NV_fragment)
#define require_shadow (yyextra->option.Shadow)
#define require_rect   (yyextra->option.TexRect)
#define require_texarray        (yyextra->option.TexArray)

#ifndef HAVE_UNISTD_H
#define YY_NO_UNISTD_H
#endif

#define return_token_or_IDENTIFIER(condition, token)	\
   do {							\
      if (condition) {					\
	 return token;					\
      } else {						\
<<<<<<< HEAD
	 return handle_ident(yyextra, yytext, yylval);	\
=======
	 yylval->string = strdup(yytext);		\
	 return IDENTIFIER;				\
>>>>>>> 9348ac03
      }							\
   } while (0)

#define return_token_or_DOT(condition, token)		\
   do {							\
      if (condition) {					\
	 return token;					\
      } else {						\
	 yyless(1);					\
	 return DOT;					\
      }							\
   } while (0)


#define return_opcode(condition, token, opcode, len)	\
   do {							\
      if (condition &&					\
	  _mesa_parse_instruction_suffix(yyextra,	\
					 yytext + len,	\
					 & yylval->temp_inst)) {	\
	 yylval->temp_inst.Opcode = OPCODE_ ## opcode;	\
	 return token;					\
      } else {						\
<<<<<<< HEAD
	 return handle_ident(yyextra, yytext, yylval);	\
=======
	 yylval->string = strdup(yytext);		\
	 return IDENTIFIER;				\
>>>>>>> 9348ac03
      }							\
   } while (0)

#define SWIZZLE_INVAL  MAKE_SWIZZLE4(SWIZZLE_NIL, SWIZZLE_NIL, \
				     SWIZZLE_NIL, SWIZZLE_NIL)

static unsigned
mask_from_char(char c)
{
   switch (c) {
   case 'x':
   case 'r':
      return WRITEMASK_X;
   case 'y':
   case 'g':
      return WRITEMASK_Y;
   case 'z':
   case 'b':
      return WRITEMASK_Z;
   case 'w':
   case 'a':
      return WRITEMASK_W;
   }

   return 0;
}

static unsigned
swiz_from_char(char c)
{
   switch (c) {
   case 'x':
   case 'r':
      return SWIZZLE_X;
   case 'y':
   case 'g':
      return SWIZZLE_Y;
   case 'z':
   case 'b':
      return SWIZZLE_Z;
   case 'w':
   case 'a':
      return SWIZZLE_W;
   }

   return 0;
}

static int
handle_ident(struct asm_parser_state *state, const char *text, YYSTYPE *lval)
{
   lval->string = return_string(state, text);

   return (_mesa_symbol_table_find_symbol(state->st, 0, text) == NULL)
      ? IDENTIFIER : USED_IDENTIFIER;
}

#define YY_USER_ACTION							\
   do {									\
      yylloc->first_column = yylloc->last_column;			\
      yylloc->last_column += yyleng;					\
      if ((yylloc->first_line == 1)					\
	  && (yylloc->first_column == 1)) {				\
	 yylloc->position = 1;						\
      } else {								\
	 yylloc->position += yylloc->last_column - yylloc->first_column; \
      }									\
   } while(0);

#define YY_EXTRA_TYPE struct asm_parser_state *
%}

num    [0-9]+
exp    [Ee][-+]?[0-9]+
frac   "."[0-9]+
dot    "."[ \t]*

sz     [HRX]?
szf    [HR]?
cc     C?
sat    (_SAT)?

%option bison-bridge bison-locations reentrant noyywrap
%%

"!!ARBvp1.0"              { return ARBvp_10; }
"!!ARBfp1.0"              { return ARBfp_10; }
ADDRESS                   {
   yylval->integer = at_address;
   return_token_or_IDENTIFIER(require_ARB_vp, ADDRESS);
}
ALIAS                     { return ALIAS; }
ATTRIB                    { return ATTRIB; }
END                       { return END; }
OPTION                    { return OPTION; }
OUTPUT                    { return OUTPUT; }
PARAM                     { return PARAM; }
TEMP                      { yylval->integer = at_temp; return TEMP; }

ABS{sz}{cc}{sat}   { return_opcode(             1, VECTOR_OP, ABS, 3); }
ADD{sz}{cc}{sat}   { return_opcode(             1, BIN_OP, ADD, 3); }
ARL                { return_opcode(require_ARB_vp, ARL, ARL, 3); }

CMP{sat}           { return_opcode(require_ARB_fp, TRI_OP, CMP, 3); }
COS{szf}{cc}{sat}  { return_opcode(require_ARB_fp, SCALAR_OP, COS, 3); }

DDX{szf}{cc}{sat}  { return_opcode(require_NV_fp,  VECTOR_OP, DDX, 3); }
DDY{szf}{cc}{sat}  { return_opcode(require_NV_fp,  VECTOR_OP, DDY, 3); }
DP3{sz}{cc}{sat}   { return_opcode(             1, BIN_OP, DP3, 3); }
DP4{sz}{cc}{sat}   { return_opcode(             1, BIN_OP, DP4, 3); }
DPH{sz}{cc}{sat}   { return_opcode(             1, BIN_OP, DPH, 3); }
DST{szf}{cc}{sat}  { return_opcode(             1, BIN_OP, DST, 3); }

EX2{szf}{cc}{sat}  { return_opcode(             1, SCALAR_OP, EX2, 3); }
EXP                { return_opcode(require_ARB_vp, SCALAR_OP, EXP, 3); }

FLR{sz}{cc}{sat}   { return_opcode(             1, VECTOR_OP, FLR, 3); }
FRC{sz}{cc}{sat}   { return_opcode(             1, VECTOR_OP, FRC, 3); }

KIL                { return_opcode(require_ARB_fp, KIL, KIL, 3); }

LIT{szf}{cc}{sat}  { return_opcode(             1, VECTOR_OP, LIT, 3); }
LG2{szf}{cc}{sat}  { return_opcode(             1, SCALAR_OP, LG2, 3); }
LOG                { return_opcode(require_ARB_vp, SCALAR_OP, LOG, 3); }
LRP{sz}{cc}{sat}   { return_opcode(require_ARB_fp, TRI_OP, LRP, 3); }

MAD{sz}{cc}{sat}   { return_opcode(             1, TRI_OP, MAD, 3); }
MAX{sz}{cc}{sat}   { return_opcode(             1, BIN_OP, MAX, 3); }
MIN{sz}{cc}{sat}   { return_opcode(             1, BIN_OP, MIN, 3); }
MOV{sz}{cc}{sat}   { return_opcode(             1, VECTOR_OP, MOV, 3); }
MUL{sz}{cc}{sat}   { return_opcode(             1, BIN_OP, MUL, 3); }

PK2H               { return_opcode(require_NV_fp,  VECTOR_OP, PK2H, 4); }
PK2US              { return_opcode(require_NV_fp,  VECTOR_OP, PK2US, 5); }
PK4B               { return_opcode(require_NV_fp,  VECTOR_OP, PK4B, 4); }
PK4UB              { return_opcode(require_NV_fp,  VECTOR_OP, PK4UB, 5); }
POW{szf}{cc}{sat}  { return_opcode(             1, BINSC_OP, POW, 3); }

RCP{szf}{cc}{sat}  { return_opcode(             1, SCALAR_OP, RCP, 3); }
RFL{szf}{cc}{sat}  { return_opcode(require_NV_fp,  BIN_OP,    RFL, 3); }
RSQ{szf}{cc}{sat}  { return_opcode(             1, SCALAR_OP, RSQ, 3); }

SCS{sat}           { return_opcode(require_ARB_fp, SCALAR_OP, SCS, 3); }
SEQ{sz}{cc}{sat}   { return_opcode(require_NV_fp,  BIN_OP, SEQ, 3); }
SFL{sz}{cc}{sat}   { return_opcode(require_NV_fp,  BIN_OP, SFL, 3); }
SGE{sz}{cc}{sat}   { return_opcode(             1, BIN_OP, SGE, 3); }
SGT{sz}{cc}{sat}   { return_opcode(require_NV_fp,  BIN_OP, SGT, 3); }
SIN{szf}{cc}{sat}  { return_opcode(require_ARB_fp, SCALAR_OP, SIN, 3); }
SLE{sz}{cc}{sat}   { return_opcode(require_NV_fp,  BIN_OP, SLE, 3); }
SLT{sz}{cc}{sat}   { return_opcode(             1, BIN_OP, SLT, 3); }
SNE{sz}{cc}{sat}   { return_opcode(require_NV_fp,  BIN_OP, SNE, 3); }
STR{sz}{cc}{sat}   { return_opcode(require_NV_fp,  BIN_OP, STR, 3); }
SUB{sz}{cc}{sat}   { return_opcode(             1, BIN_OP, SUB, 3); }
SWZ{sat}           { return_opcode(             1, SWZ, SWZ, 3); }

TEX{cc}{sat}       { return_opcode(require_ARB_fp, SAMPLE_OP, TEX, 3); }
TXB{cc}{sat}       { return_opcode(require_ARB_fp, SAMPLE_OP, TXB, 3); }
TXD{cc}{sat}       { return_opcode(require_NV_fp,  TXD_OP, TXD, 3); }
TXP{cc}{sat}       { return_opcode(require_ARB_fp, SAMPLE_OP, TXP, 3); }

UP2H{cc}{sat}      { return_opcode(require_NV_fp,  SCALAR_OP, UP2H, 4); }
UP2US{cc}{sat}     { return_opcode(require_NV_fp,  SCALAR_OP, UP2US, 5); }
UP4B{cc}{sat}      { return_opcode(require_NV_fp,  SCALAR_OP, UP4B, 4); }
UP4UB{cc}{sat}     { return_opcode(require_NV_fp,  SCALAR_OP, UP4UB, 5); }

X2D{szf}{cc}{sat}  { return_opcode(require_NV_fp,  TRI_OP, X2D, 3); }
XPD{sat}           { return_opcode(             1, BIN_OP, XPD, 3); }

vertex                    { return_token_or_IDENTIFIER(require_ARB_vp, VERTEX); }
fragment                  { return_token_or_IDENTIFIER(require_ARB_fp, FRAGMENT); }
program                   { return PROGRAM; }
state                     { return STATE; }
result                    { return RESULT; }

{dot}ambient              { return AMBIENT; }
{dot}attenuation          { return ATTENUATION; }
{dot}back                 { return BACK; }
{dot}clip                 { return_token_or_DOT(require_ARB_vp, CLIP); }
{dot}color                { return COLOR; }
{dot}depth                { return_token_or_DOT(require_ARB_fp, DEPTH); }
{dot}diffuse              { return DIFFUSE; }
{dot}direction            { return DIRECTION; }
{dot}emission             { return EMISSION; }
{dot}env                  { return ENV; }
{dot}eye                  { return EYE; }
{dot}fogcoord             { return FOGCOORD; }
{dot}fog                  { return FOG; }
{dot}front                { return FRONT; }
{dot}half                 { return HALF; }
{dot}inverse              { return INVERSE; }
{dot}invtrans             { return INVTRANS; }
{dot}light                { return LIGHT; }
{dot}lightmodel           { return LIGHTMODEL; }
{dot}lightprod            { return LIGHTPROD; }
{dot}local                { return LOCAL; }
{dot}material             { return MATERIAL; }
{dot}program              { return MAT_PROGRAM; }
{dot}matrix               { return MATRIX; }
{dot}matrixindex          { return_token_or_DOT(require_ARB_vp, MATRIXINDEX); }
{dot}modelview            { return MODELVIEW; }
{dot}mvp                  { return MVP; }
{dot}normal               { return_token_or_DOT(require_ARB_vp, NORMAL); }
{dot}object               { return OBJECT; }
{dot}palette              { return PALETTE; }
{dot}params               { return PARAMS; }
{dot}plane                { return PLANE; }
{dot}point                { return_token_or_DOT(require_ARB_vp, POINT_TOK); }
{dot}pointsize            { return_token_or_DOT(require_ARB_vp, POINTSIZE); }
{dot}position             { return POSITION; }
{dot}primary              { return PRIMARY; }
{dot}projection           { return PROJECTION; }
{dot}range                { return_token_or_DOT(require_ARB_fp, RANGE); }
{dot}row                  { return ROW; }
{dot}scenecolor           { return SCENECOLOR; }
{dot}secondary            { return SECONDARY; }
{dot}shininess            { return SHININESS; }
{dot}size                 { return_token_or_DOT(require_ARB_vp, SIZE_TOK); }
{dot}specular             { return SPECULAR; }
{dot}spot                 { return SPOT; }
{dot}texcoord             { return TEXCOORD; }
{dot}texenv               { return_token_or_DOT(require_ARB_fp, TEXENV); }
{dot}texgen               { return_token_or_DOT(require_ARB_vp, TEXGEN); }
{dot}q                    { return_token_or_DOT(require_ARB_vp, TEXGEN_Q); }
{dot}s                    { return_token_or_DOT(require_ARB_vp, TEXGEN_S); }
{dot}t                    { return_token_or_DOT(require_ARB_vp, TEXGEN_T); }
{dot}texture              { return TEXTURE; }
{dot}transpose            { return TRANSPOSE; }
{dot}attrib               { return_token_or_DOT(require_ARB_vp, VTXATTRIB); }
{dot}weight               { return_token_or_DOT(require_ARB_vp, WEIGHT); }

texture                   { return_token_or_IDENTIFIER(require_ARB_fp, TEXTURE_UNIT); }
1D                        { return_token_or_IDENTIFIER(require_ARB_fp, TEX_1D); }
2D                        { return_token_or_IDENTIFIER(require_ARB_fp, TEX_2D); }
3D                        { return_token_or_IDENTIFIER(require_ARB_fp, TEX_3D); }
CUBE                      { return_token_or_IDENTIFIER(require_ARB_fp, TEX_CUBE); }
RECT                      { return_token_or_IDENTIFIER(require_ARB_fp && require_rect, TEX_RECT); }
SHADOW1D                  { return_token_or_IDENTIFIER(require_ARB_fp && require_shadow, TEX_SHADOW1D); }
SHADOW2D                  { return_token_or_IDENTIFIER(require_ARB_fp && require_shadow, TEX_SHADOW2D); }
SHADOWRECT                { return_token_or_IDENTIFIER(require_ARB_fp && require_shadow && require_rect, TEX_SHADOWRECT); }
ARRAY1D                   { return_token_or_IDENTIFIER(require_ARB_fp && require_texarray, TEX_ARRAY1D); }
ARRAY2D                   { return_token_or_IDENTIFIER(require_ARB_fp && require_texarray, TEX_ARRAY2D); }
ARRAYSHADOW1D             { return_token_or_IDENTIFIER(require_ARB_fp && require_shadow && require_texarray, TEX_ARRAYSHADOW1D); }
ARRAYSHADOW2D             { return_token_or_IDENTIFIER(require_ARB_fp && require_shadow && require_texarray, TEX_ARRAYSHADOW2D); }

<<<<<<< HEAD
[_a-zA-Z$][_a-zA-Z0-9$]*  { return handle_ident(yyextra, yytext, yylval); }
=======
[_a-zA-Z$][_a-zA-Z0-9$]*  {
   yylval->string = strdup(yytext);
   return IDENTIFIER;
}
>>>>>>> 9348ac03

".."                      { return DOT_DOT; }

{num}                     {
   yylval->integer = strtol(yytext, NULL, 10);
   return INTEGER;
}
{num}?{frac}{exp}?        {
   yylval->real = _mesa_strtod(yytext, NULL);
   return REAL;
}
{num}"."/[^.]             {
   yylval->real = _mesa_strtod(yytext, NULL);
   return REAL;
}
{num}{exp}                {
   yylval->real = _mesa_strtod(yytext, NULL);
   return REAL;
}
{num}"."{exp}             {
   yylval->real = _mesa_strtod(yytext, NULL);
   return REAL;
}

".xyzw"                   {
   yylval->swiz_mask.swizzle = SWIZZLE_NOOP;
   yylval->swiz_mask.mask = WRITEMASK_XYZW;
   return MASK4;
}

".xy"[zw]                 {
   yylval->swiz_mask.swizzle = SWIZZLE_INVAL;
   yylval->swiz_mask.mask = WRITEMASK_XY
      | mask_from_char(yytext[3]);
   return MASK3;
}
".xzw"                    {
   yylval->swiz_mask.swizzle = SWIZZLE_INVAL;
   yylval->swiz_mask.mask = WRITEMASK_XZW;
   return MASK3;
}
".yzw"                    {
   yylval->swiz_mask.swizzle = SWIZZLE_INVAL;
   yylval->swiz_mask.mask = WRITEMASK_YZW;
   return MASK3;
}

".x"[yzw]                 {
   yylval->swiz_mask.swizzle = SWIZZLE_INVAL;
   yylval->swiz_mask.mask = WRITEMASK_X
      | mask_from_char(yytext[2]);
   return MASK2;
}
".y"[zw]                  {
   yylval->swiz_mask.swizzle = SWIZZLE_INVAL;
   yylval->swiz_mask.mask = WRITEMASK_Y
      | mask_from_char(yytext[2]);
   return MASK2;
}
".zw"                     {
   yylval->swiz_mask.swizzle = SWIZZLE_INVAL;
   yylval->swiz_mask.mask = WRITEMASK_ZW;
   return MASK2;
}

"."[xyzw]                 {
   const unsigned s = swiz_from_char(yytext[1]);
   yylval->swiz_mask.swizzle = MAKE_SWIZZLE4(s, s, s, s);
   yylval->swiz_mask.mask = mask_from_char(yytext[1]);
   return MASK1; 
}

"."[xyzw]{4}              {
   yylval->swiz_mask.swizzle = MAKE_SWIZZLE4(swiz_from_char(yytext[1]),
					    swiz_from_char(yytext[2]),
					    swiz_from_char(yytext[3]),
					    swiz_from_char(yytext[4]));
   yylval->swiz_mask.mask = 0;
   return SWIZZLE;
}

".rgba"                   {
   yylval->swiz_mask.swizzle = SWIZZLE_NOOP;
   yylval->swiz_mask.mask = WRITEMASK_XYZW;
   return_token_or_DOT(require_ARB_fp, MASK4);
}

".rg"[ba]                 {
   yylval->swiz_mask.swizzle = SWIZZLE_INVAL;
   yylval->swiz_mask.mask = WRITEMASK_XY
      | mask_from_char(yytext[3]);
   return_token_or_DOT(require_ARB_fp, MASK3);
}
".rba"                    {
   yylval->swiz_mask.swizzle = SWIZZLE_INVAL;
   yylval->swiz_mask.mask = WRITEMASK_XZW;
   return_token_or_DOT(require_ARB_fp, MASK3);
}
".gba"                    {
   yylval->swiz_mask.swizzle = SWIZZLE_INVAL;
   yylval->swiz_mask.mask = WRITEMASK_YZW;
   return_token_or_DOT(require_ARB_fp, MASK3);
}

".r"[gba]                 {
   yylval->swiz_mask.swizzle = SWIZZLE_INVAL;
   yylval->swiz_mask.mask = WRITEMASK_X
      | mask_from_char(yytext[2]);
   return_token_or_DOT(require_ARB_fp, MASK2);
}
".g"[ba]                  {
   yylval->swiz_mask.swizzle = SWIZZLE_INVAL;
   yylval->swiz_mask.mask = WRITEMASK_Y
      | mask_from_char(yytext[2]);
   return_token_or_DOT(require_ARB_fp, MASK2);
}
".ba"                     {
   yylval->swiz_mask.swizzle = SWIZZLE_INVAL;
   yylval->swiz_mask.mask = WRITEMASK_ZW;
   return_token_or_DOT(require_ARB_fp, MASK2);
}

"."[gba]                  {
   const unsigned s = swiz_from_char(yytext[1]);
   yylval->swiz_mask.swizzle = MAKE_SWIZZLE4(s, s, s, s);
   yylval->swiz_mask.mask = mask_from_char(yytext[1]);
   return_token_or_DOT(require_ARB_fp, MASK1);
}


".r"                      {
   if (require_ARB_vp) {
      return TEXGEN_R;
   } else {
      yylval->swiz_mask.swizzle = MAKE_SWIZZLE4(SWIZZLE_X, SWIZZLE_X,
						SWIZZLE_X, SWIZZLE_X);
      yylval->swiz_mask.mask = WRITEMASK_X;
      return MASK1;
   }
}

"."[rgba]{4}              {
   yylval->swiz_mask.swizzle = MAKE_SWIZZLE4(swiz_from_char(yytext[1]),
					    swiz_from_char(yytext[2]),
					    swiz_from_char(yytext[3]),
					    swiz_from_char(yytext[4]));
   yylval->swiz_mask.mask = 0;
   return_token_or_DOT(require_ARB_fp, SWIZZLE);
}

"."                       { return DOT; }

\n                        {
   yylloc->first_line++;
   yylloc->first_column = 1;
   yylloc->last_line++;
   yylloc->last_column = 1;
   yylloc->position++;
}
[ \t\r]+                  /* eat whitespace */ ;
#.*$                      /* eat comments */ ;
.                         { return yytext[0]; }
%%

void
_mesa_program_lexer_ctor(void **scanner, struct asm_parser_state *state,
			 const char *string, size_t len)
{
   yylex_init_extra(state, scanner);
   yy_scan_bytes(string, len, *scanner);
}

void
_mesa_program_lexer_dtor(void *scanner)
{
   yylex_destroy(scanner);
}<|MERGE_RESOLUTION|>--- conflicted
+++ resolved
@@ -46,12 +46,7 @@
       if (condition) {					\
 	 return token;					\
       } else {						\
-<<<<<<< HEAD
 	 return handle_ident(yyextra, yytext, yylval);	\
-=======
-	 yylval->string = strdup(yytext);		\
-	 return IDENTIFIER;				\
->>>>>>> 9348ac03
       }							\
    } while (0)
 
@@ -75,12 +70,7 @@
 	 yylval->temp_inst.Opcode = OPCODE_ ## opcode;	\
 	 return token;					\
       } else {						\
-<<<<<<< HEAD
 	 return handle_ident(yyextra, yytext, yylval);	\
-=======
-	 yylval->string = strdup(yytext);		\
-	 return IDENTIFIER;				\
->>>>>>> 9348ac03
       }							\
    } while (0)
 
@@ -132,7 +122,7 @@
 static int
 handle_ident(struct asm_parser_state *state, const char *text, YYSTYPE *lval)
 {
-   lval->string = return_string(state, text);
+   lval->string = strdup(text);
 
    return (_mesa_symbol_table_find_symbol(state->st, 0, text) == NULL)
       ? IDENTIFIER : USED_IDENTIFIER;
@@ -325,14 +315,7 @@
 ARRAYSHADOW1D             { return_token_or_IDENTIFIER(require_ARB_fp && require_shadow && require_texarray, TEX_ARRAYSHADOW1D); }
 ARRAYSHADOW2D             { return_token_or_IDENTIFIER(require_ARB_fp && require_shadow && require_texarray, TEX_ARRAYSHADOW2D); }
 
-<<<<<<< HEAD
 [_a-zA-Z$][_a-zA-Z0-9$]*  { return handle_ident(yyextra, yytext, yylval); }
-=======
-[_a-zA-Z$][_a-zA-Z0-9$]*  {
-   yylval->string = strdup(yytext);
-   return IDENTIFIER;
-}
->>>>>>> 9348ac03
 
 ".."                      { return DOT_DOT; }
 
